--- conflicted
+++ resolved
@@ -1235,7 +1235,6 @@
     return aten.empty_like.default(self, **kwargs)
 
 
-<<<<<<< HEAD
 @register_meta(aten.select.int)
 def meta_select(self, dim, index):
     ndim = self.dim();
@@ -1269,7 +1268,8 @@
 @register_meta(aten.slice_scatter.default)
 def meta_slice_scatter(self, src, dim=0, start=None, end=None, step=1):
     return torch.empty_like(self)
-=======
+
+
 # hacky: Please remove after math.ceil works with arange
 @register_meta(aten.arange.default)
 def arange(end, **kwargs):
@@ -1289,7 +1289,6 @@
 @register_meta(aten.arange.start)
 def arange_start(start, end, **kwargs):
     return aten.arange(end - start, **kwargs)
->>>>>>> 79dd621f
 
 
 # We must also trigger meta registrations from PrimTorch ref
