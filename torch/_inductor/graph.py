import logging
import operator
import os
import re
import sys
import time
from typing import Dict, List, Optional, Set, Tuple

import sympy

import torch
import torch._logging
import torch.fx
from torch._decomp import get_decompositions
from torch._dynamo.utils import dynamo_timed
from torch.fx.experimental.symbolic_shapes import (
    magic_methods,
    method_to_operator,
    ShapeEnv,
    SymTypes,
)
from torch.utils._mode_utils import no_dispatch

from .._dynamo import config as dynamo_config

from . import config, ir, metrics
from .codegen.wrapper import CppWrapperCodeGen, CudaWrapperCodeGen, WrapperCodeGen
from .exc import (
    LoweringException,
    MissingOperatorWithDecomp,
    MissingOperatorWithoutDecomp,
)
from .ir import Constant, FixedLayout, InputBuffer, Pointwise, Reduction, TensorBox
from .lowering import (
    FALLBACK_ALLOW_LIST,
    fallback_handler,
    fallback_node_due_to_unsupported_type,
    layout_constraints,
    lowerings,
    make_fallback,
    needs_realized_inputs,
    unsupported_output_tensor,
)
from .sizevars import SizeVarAllocator
from .utils import (
    convert_shape_to_inductor,
    gather_origins,
    get_dtype_size,
    get_sympy_Expr_dtype,
    sympy_product,
)
from .virtualized import V

log = logging.getLogger(__name__)
perf_hint_log = torch._logging.getArtifactLogger(__name__, "perf_hints")
output_code_log = torch._logging.getArtifactLogger(__name__, "output_code")


def supported_dtype_of_cpp_wrapper(dtype, cuda):
    supported_dtype = {
        torch.float32,
        torch.float64,
        torch.int64,
        torch.int32,
        torch.int16,
        torch.int8,
        torch.uint8,
        torch.bool,
        torch.bfloat16,
        # torch.float16, # TODO: implement this
    }
    if cuda:
        supported_dtype.add(torch.float16)

    return dtype in supported_dtype


def may_get_constant_buffer_dtype(constant_buffer):
    assert isinstance(
        constant_buffer, (sympy.Symbol, sympy.Expr, sympy.core.numbers.Integer)
    ), "get_constant_buffer_dtype only supports input of sympy.Symbol, sympy.Expr or sympy.core.numbers.Integer"
    if isinstance(constant_buffer, sympy.core.numbers.Integer):
        return torch.int64

    if isinstance(constant_buffer, sympy.Expr):
        return get_sympy_Expr_dtype(constant_buffer)

    if constant_buffer.is_integer:
        return torch.int64
    elif constant_buffer.is_float:
        return torch.float32
    else:
        return None


def is_magic_method(op):
    magic_ops = {method_to_operator(m) for m in magic_methods}
    return op in magic_ops


class GraphLowering(torch.fx.Interpreter):
    def symbolic_sizes_strides(self, ex: torch.Tensor):
        """
        Support dynamic shapes and dynamic strides by assigning variables
        to each dimension.  We duck-shape tensors, so if two tensors
        have the same size they get assigned the same symbolic variable.
        """
        if self.reuse_shape_env:
            return convert_shape_to_inductor(ex.size()), convert_shape_to_inductor(
                ex.stride()
            )
        else:
            from torch._dynamo.source import ConstantSource

            # TODO: this should not be needed once #93059 lands
            # https://github.com/pytorch/pytorch/pull/94031#discussion_r1096044816
            # TODO: make a dedicated UnknownSource for this?
            # NB: This is using the legacy default behavior from
            # create_symbolic_sizes_strides_storage_offset but we hope we can
            # just delete this entirely
            source = ConstantSource(
                f"__inductor_unknown_tensor_{len(self._shape_env.var_to_val)}"
            )
            (
                size,
                stride,
                _,
            ) = self._shape_env.create_symbolic_sizes_strides_storage_offset(
                ex,
                source,
            )

        size = [i.node.expr if isinstance(i, torch.SymInt) else i for i in size]
        stride = [i.node.expr if isinstance(i, torch.SymInt) else i for i in stride]
        return size, stride

    def static_sizes_strides(self, ex: torch.Tensor):
        """
        Primarily used to weights
        """
        size = [sympy.Integer(i) for i in ex.size()]
        stride = [sympy.Integer(i) for i in ex.stride()]
        return size, stride

    def __init__(
        self,
        gm: torch.fx.GraphModule,
        shape_env=None,
        num_static_inputs=None,
        graph_id=None,
        cpp_wrapper=False,
        aot_mode=False,
        user_visible_outputs=frozenset(),
    ):
        super().__init__(gm)

        self.layout_opt = self.decide_layout_opt()
        self.num_channels_last_conv = 0

        self.extra_traceback = False  # we do our own error wrapping
        if shape_env is None:
            shape_env = ShapeEnv()
            self.reuse_shape_env = False
        else:
            self._shape_env = shape_env
            self.reuse_shape_env = True
        self._shape_env = shape_env
        self.sizevars = SizeVarAllocator(shape_env)
        self.graph_inputs: Dict[str, TensorBox] = {}
        self.graph_inputs_original: Dict[str, InputBuffer] = {}
        self.graph_outputs: Optional[List[ir.IRNode]] = None
        self.device_types: Set[str] = set()
        self.device_idxs: Set[int] = set()
        self.cuda = False
        self.buffers: List[ir.ComputedBuffer] = []
        self.constants: Dict[str, torch.Tensor] = {}
        self.removed_buffers: Set[str] = set()
        self.removed_inplace_buffers: Set[str] = set()
        self.mutated_buffers: Set[str] = set()
        self.inplaced_to_remove: Set[str] = set()
        self.wrapper_code: Optional[WrapperCodeGen] = None
        self.num_static_inputs = num_static_inputs
        self.lists: Dict[str, List[str]] = {}
        self.mutated_inputs: Set[str] = set()
        self.unaligned_buffers: Set[str] = set()
        self.name_to_buffer: Dict[str, ir.ComputedBuffer] = {}
        self.creation_time = time.time()
        self.name = "GraphLowering"
        self.cpp_wrapper = cpp_wrapper
        self.aot_mode = aot_mode
        self.graph_id = graph_id
        self.scheduler = None
        self.nodes_prefer_channels_last = (
            self.find_nodes_prefer_channels_last() if self.layout_opt else set()
        )
        self._warned_fallback = {"aten.convolution_backward"}
<<<<<<< HEAD
        self.cache_key: str = ""
        self.cache_path: str = ""
        self.cache_linemap: List[Tuple[int, str]] = []
=======
        self.user_visible_outputs = user_visible_outputs

    def decide_layout_opt(self) -> bool:
        """
        Decide if we should enable layout optimization for this graph based on
        heuristics.
        """
        if not config.layout_optimization:
            return False

        if dynamo_config.dynamic_shapes:
            log.debug(
                "See perf regression with dynamic shape. Follow up in https://github.com/pytorch/pytorch/issues/102670"
            )
            return False

        gm = self.module
        conv_nodes = [
            n for n in gm.graph.nodes if n.target == torch.ops.aten.convolution.default
        ]
        nconv = len(conv_nodes)

        if nconv == 0:
            return False

        # Followering models are skipped due to this:
        # jx_nest_base
        # volo_d1_224
        if len(list(gm.graph.nodes)) >= 300 * nconv:
            log.debug("Only a few conv, skip layout optimization")
            return False

        # Channels last layout can dramatically hurt grouped conv perf. E.g.
        # Conv with arguments like
        #   {"input_shape": [32, 224, 112, 112], "weight_shape": [224, 112, 3, 3],
        #    "stride": [2, 2], "padding": [1, 1], "groups": 2}
        # slows down 31x using channels last..

        # But a lot of timm models use depthwise separable convolution which will
        # result in grouped convolution with in-channel size == 1.
        # For those grouped convolution, channels last still helps a lot.
        # E.g.
        # Conv with arguments
        #   {"input_shape": [128, 58, 56, 56], "weight_shape": [58, 1, 3, 3],
        #    "stride": [2, 2], "padding": [1, 1], "groups": 58}
        # get 1.86x speedup with channels last layout.
        #
        # The following heuristics skip using channels-last if the model contains
        # grouped convolution with in-channels > 1.
        if any(
            n.args[-1] > 1 and n.args[1].meta["val"].size(1) > 1 for n in conv_nodes
        ):
            log.debug("Found grouped convolution with >1 in_channels!")
            return False

        # For some models that contain convolution with larger in-channel than out-channel, applying
        # channels last hurts performance.
        # Following models are skipped due to this:
        # - pytorch_unet
        # - phlippe_densenet (slightly worse)
        # - Background_Matting (1.22x -> 0.821x)
        # - pytorch_CycleGAN_and_pix2pix (1.597x -> 1.294x)
        if any(
            n.args[1].meta["val"].size(0) * 2 <= n.args[1].meta["val"].size(1)
            and n.args[1].meta["val"].size(2) > 1
            for n in conv_nodes
        ):
            log.debug(
                "Skip layout optimization because some convoluttions have smaller out_channel"
            )
            return False

        # Following models are skipped due to this:
        # - functorch_maml_omniglot
        if all(
            n.args[1].meta["val"].size(0) <= 64 and n.args[1].meta["val"].size(1) <= 64
            for n in conv_nodes
        ):
            log.debug("Skip layout opt because all convolution channels are too small")
            return False

        # aten._scaled_dot_product_flash_attention requires the last stride of query/key/value
        # to be 1. Check https://gist.github.com/shunting314/fa6eeab2aad8d1265c4d5e50b560d94f
        # for more details.
        #
        # When a model contains aten._scaled_dot_product_flash_attention and we enable layout optimization,
        # the op may get channels last input and fail. Example include: twins_pcpvt_base, xcit_large_24_p8_224
        # for _scaled_dot_product_flash_attention and xcit_large_24_p8_224 for _scaled_dot_product_efficient_attention.
        #
        # We disable layout optimization if a model contains aten._scaled_dot_product_flash_attention.
        #
        # An alternative is to do necessary layout convertion to make sure aten._scaled_dot_product_flash_attention's
        # inputs have the layout needed. But that seems to have worse perf than disabing the layout opt.
        # TODO(shunting) revisit if we can still apply layout optimization to models containing sdpa while
        # bringing perf gains.
        for n in gm.graph.nodes:
            if n.target in (
                torch.ops.aten._scaled_dot_product_flash_attention.default,
                torch.ops.aten._scaled_dot_product_efficient_attention.default,
            ):
                log.debug(
                    "Skip layout optimization because sdpa (scaled dot product attention) is found"
                )
                return False

        return True

    def find_nodes_prefer_channels_last(self):
        """
        The rule to decide if an node prefer channels last is simple.
        1. if it's input/output of a convolution
        2. if one of its user prefers channels last

        We have rule 1 because cudnn runs a faster convolution kernel for channels last inputs;
        Rule 2 is also important. It makes sure that indirect inputs to convolution also prefers
        channels last.

        Consider the scenario: conv -> batch-norm -> relu -> conv
        Without rule 2, batch-norm output may use a contiguous layout. That will cause 2 extra copies:
        1. the output of batch-norm should be channels last initially since its input is a conv's output.
           Forcing the batch-norm's output to be contiguous results in the first copy
        2. The second conv's input is initially contiguous. This layout is propagated from the batch-norm's output.
           We need convert it to channels last layout which results in the second copy.
        With rule 2, we makes sure all the tensors in the chain uses channels last layout. So both copies
        can be saved.
        """
        output_set = set()
        for n in reversed(self.module.graph.nodes):
            if n.target == torch.ops.aten.convolution.default:
                output_set.add(n)
                continue

            for user in n.users:
                if user in output_set:
                    output_set.add(n)
                    break

        # need a second pass to add downstream nodes of those channel last nodes to the sets.
        # This pass is especially needed to avoid mix-layout kernel inputs in backward pass.
        #
        # Let's say a conv-batchnorm 's output is passed to relu whose output is in turn returned
        # from the fwd graph. Without this second pass, we will force relu's output to be contiguous.
        # Then in the kernel in backward pass, the contiguous output of relu may be mix with other channels last
        # tensors and passed to a kernel.
        #
        # This pass improve yolov3 training speedup from 1.116x (worse than disabling layout optimization speedup 1.196x) to 1.457x.
        # It also improves dla102 training speedup from 1.240x (worse than disabling layout optimization speedup 1.523x) to 1.835x .
        # This also helps the following models:
        # - res2net101_26w_4s
        # - res2net50_14w_8s
        # - sebotnet33ts_256
        for n in self.module.graph.nodes:
            if n in output_set:
                for child in n.users:
                    output_set.add(child)

        return output_set
>>>>>>> 604a414b

    def warn_fallback(self, name):
        if name not in self._warned_fallback:
            self._warned_fallback.add(name)
            perf_hint_log.warning("Using FallbackKernel: %s", name)

    def add_device_idx(self, idx: Optional[int]):
        if idx is not None:
            self.device_idxs.add(idx)

    @property
    def fake_mode(self):
        return V.fake_mode

    def get_buffer(self, buffer_name: str):
        if buffer_name in self.name_to_buffer:
            return self.name_to_buffer[buffer_name]
        if buffer_name in self.graph_inputs:
            return self.graph_inputs[buffer_name]
        return None

    def get_dtype(self, buffer_name: str):
        if buffer_name in self.constants:
            return self.constants[buffer_name].dtype
        if buffer_name in self.name_to_buffer:
            return self.name_to_buffer[buffer_name].get_dtype()
        if buffer_name in self.graph_inputs:
            return self.graph_inputs[buffer_name].get_dtype()
        m = re.match(r"as_strided\(([a-zA-Z0-9_]+),", buffer_name)
        if m:
            return self.get_dtype(m.group(1))
        raise KeyError(f"could not find {buffer_name}")

    def get_numel(self, buffer_name: str):
        from .ir import MultiOutputLayout

        if buffer_name in self.constants:
            return self.constants[buffer_name].numel()
        if buffer_name in self.name_to_buffer:
            buf = self.name_to_buffer[buffer_name]
            if isinstance(getattr(buf, "layout", None), MultiOutputLayout):
                return 1
            return buf.get_numel()
        if buffer_name in self.graph_inputs:
            return self.graph_inputs[buffer_name].get_numel()
        raise KeyError(f"could not find {buffer_name}")

    @dynamo_timed
    def run(self, *args):
        return super().run(*args)

    def disable_cpp_wrapper(self, cond):
        metrics.disable_cpp_wrapper += 1
        self.cpp_wrapper = False
        log.debug("Set cpp_wrapper to False due to %s", cond)

    def register_buffer(self, buffer: ir.ComputedBuffer):
        name = f"buf{len(self.buffers)}"
        self.buffers.append(buffer)
        self.name_to_buffer[name] = buffer
        return name

    def register_list(self, buffer_names: List[str]):
        name = "list_" + "_".join(buffer_names)
        self.lists[name] = buffer_names
        return name

    def mark_buffer_mutated(self, name: str):
        """
        When a buffer is mutated we need to make sure all the reads to
        the old version are realized before the mutation happens.
        """
        assert isinstance(name, str)
        self.mutated_buffers.add(name)

        def visit(value):
            if isinstance(value, (list, tuple)):
                return [visit(x) for x in value]
            if isinstance(value, ir.IRNode):
                if value.is_user_of(name):
                    value.realize()
            return value

        for key, value in self.env.items():
            try:
                visit(value)
            except Exception:
                log.warning("error in mark_buffer_mutated", exc_info=True)

    def add_tensor_constant(self, data):
        def allocate():
            for name, value in self.constants.items():
                if (
                    data.size() == value.size()
                    and data.stride() == value.stride()
                    and data.dtype == value.dtype
                    and data.device == value.device
                    and torch.eq(data, value).all()
                ):
                    return name
            name = f"constant{len(self.constants)}"
            self.constants[name] = data
            return name

        return TensorBox.create(
            ir.ConstantBuffer(
                allocate(),
                FixedLayout(data.device, data.dtype, *self.static_sizes_strides(data)),
            )
        )

    def constant_name(self, name: str, device_override: torch.device):
        """
        We AOT copy constants to the devices they are needed on.
        If device_override doesn't match the constant's device, then
        copy it and return a different name.
        """
        if self.constants[name].device == device_override or device_override is None:
            return name
        alt_name = f"{name}_{device_override.type}{device_override.index or 0}"
        if alt_name not in self.constants:
            self.constants[alt_name] = self.constants[name].to(device_override)
        return alt_name

    def placeholder(self, target: str, args, kwargs):
        example = super().placeholder(target, args, kwargs)
        if isinstance(example, SymTypes):
            expr = example.node.expr
            self.graph_inputs[target] = expr
            return expr
        elif isinstance(example, (int, bool, float)):
            expr = sympy.sympify(example)
            self.graph_inputs[target] = expr
            return expr
        assert isinstance(example, torch.Tensor), example
        # todo(chilli): We can remove the last check once we turn buffers into
        # static shape tensors. That's a hack to workaround Inductor believing
        # the buffer should be static but us passing in a fake tensor with
        # symbolic shapes.
        if (
            config.static_weight_shapes
            and (
                len(self.graph_inputs) < self.num_static_inputs
                or not dynamo_config.dynamic_shapes
            )
            and not example._has_symbolic_sizes_strides
        ):
            # the first N inputs are weights
            sizes, strides = self.static_sizes_strides(example)
        else:
            sizes, strides = self.symbolic_sizes_strides(example)
        # TODO(jansel): handle input aliasing
        tensor = TensorBox.create(
            InputBuffer(
                target,
                FixedLayout(example.device, example.dtype, sizes, strides),
            )
        )
        self.graph_inputs[target] = tensor
        self.graph_inputs_original[target] = tensor.data.data
        self.device_types.add(example.device.type)
        self.add_device_idx(example.device.index)
        return tensor

    def call_function(self, target, args, kwargs):
        if target is operator.getitem and isinstance(args[0], (list, tuple)):
            return super().call_function(target, args, kwargs)

        if hasattr(target, "_inductor_lowering_function"):
            # passthrough lowerings from .pattern_matcher
            return target(*args, **kwargs)

        if target not in lowerings:
            base_name = target.name().split(".")[0]
            if base_name in FALLBACK_ALLOW_LIST:
                make_fallback(target)
            elif config.implicit_fallbacks:
                error = (
                    MissingOperatorWithDecomp
                    if get_decompositions([target])
                    else MissingOperatorWithoutDecomp
                )
                log.info(
                    "Creating implicit fallback for:\n%s",
                    error.operator_str(target, args, kwargs),
                )
                make_fallback(target)
            elif get_decompositions([target]):
                # There isn't a good way to dynamically patch this in
                # since AOT Autograd already ran.  The error message tells
                # the user how to fix it.
                raise MissingOperatorWithDecomp(target, args, kwargs)
            else:
                raise MissingOperatorWithoutDecomp(target, args, kwargs)

        try:
            out = lowerings[target](*args, **kwargs)
            return out
        except Exception as e:
            raise LoweringException(e, target, args, kwargs).with_traceback(
                e.__traceback__
            ) from None

    def get_attr(self, target, args, kwargs):
        # this is a constant
        value = getattr(self.module, target)

        if unsupported_output_tensor(value):
            return self.add_tensor_constant(value)

        with no_dispatch():
            if value.shape == ():
                return Constant(value.item(), value.dtype, value.device)
            if len(value.shape) == 1 and value.shape[0] <= 8:
                # tensor lowering has constant inlining logic
                from .lowering import tensor

                return tensor(value.tolist(), dtype=value.dtype, device=value.device)

        return self.add_tensor_constant(value)

    def call_module(self, target, args, kwargs):
        raise AssertionError()

    def call_method(self, target, args, kwargs):
        raise AssertionError()

    def output(self, target, args, kwargs):
        result = super().output(target, args, kwargs)
        assert isinstance(result, (tuple, list)), type(result)
        assert all(
            isinstance(
                x,
                (
                    TensorBox,
                    ir.Constant,
                    type(None),
                    ir.ConstantBuffer,
                    sympy.Expr,
                    sympy.Rel,
                    int,
                ),
            )
            for x in result
        ), result
        self.graph_outputs = [ir.ExternKernel.realize_input(x) for x in result]
        value: ir.IRNode
        for name, value in self.graph_inputs.items():
            assert isinstance(value, (TensorBox, sympy.Expr))
            if not isinstance(value, TensorBox):
                continue
            value.realize()
            assert isinstance(value, TensorBox)
            value = value.data
            assert isinstance(value, ir.StorageBox)
            value_storage_box = value
            value = value.data
            if not isinstance(value, InputBuffer) or value.get_name() != name:
                # one of our inputs was mutated, need to turn that into a copy
                ir.MutationLayout.realize_into(value, self.graph_inputs_original[name])
                # replace output with mutated input
                try:
                    ind = self.graph_outputs.index(value_storage_box)
                    self.graph_outputs[ind] = self.graph_inputs_original[name]
                except ValueError:
                    pass

        self.finalize()
        log.debug(
            "Force channels last inputs for %d conv for the current graph with id %d",
            self.num_channels_last_conv,
            self.graph_id,
        )

    def finalize(self):
        for buf in self.buffers:
            buf.decide_layout()

    def run_node(self, n: torch.fx.Node):
        origins = {n}
        if n.op == "call_function":
            args, kwargs = self.fetch_args_kwargs_from_env(n)
            origins |= gather_origins(args, kwargs)
        with ir.IRNode.current_origins(origins):
            if (
                n.op == "call_function"
                and n.target is not operator.getitem
                and fallback_node_due_to_unsupported_type(n)
            ):
                result = fallback_handler(n.target, add_to_fallback_set=False)(
                    *args, **kwargs
                )
            elif n.op == "call_function" and n.target in layout_constraints:
                args, kwargs = layout_constraints[n.target](n, *args, **kwargs)
                result = self.call_function(n.target, args, kwargs)
            elif is_magic_method(n.target):
                if isinstance(n.meta["val"], torch.SymInt):
                    result = n.meta["val"].node.expr
                else:
                    result = super().run_node(n)
            else:
                result = super().run_node(n)

            # require the same stride order for dense outputs,
            # 1. user-land view() will not throw because inductor
            # output different strides than eager
            # long term the solution is to make view() always succeed
            # with infallible strides.
            # 2: as_strided ops, we need make sure its input has same size/stride with
            # eager model to align with eager behavior.
            as_strided_ops = [
                torch.ops.aten.as_strided.default,
                torch.ops.aten.as_strided_.default,
                torch.ops.aten.as_strided_scatter.default,
            ]
            if any(
                user.op == "output" or user.target in as_strided_ops for user in n.users
            ) and isinstance(n.meta["val"], torch.Tensor):
                strides = n.meta["val"].stride()
                dense = torch._prims_common.is_non_overlapping_and_dense(n.meta["val"])
                # requiring a stride order for a non-dense output wouldn't
                # recreate the same strides, and would fail with view, defer for now.
                if dense and len(strides):
                    stride_order = ir.get_stride_order(strides)

                    if (
                        len(result.get_size()) == 4
                        and n in self.nodes_prefer_channels_last
                        and n.name not in self.user_visible_outputs
                    ):
                        stride_order = ir.NHWC_STRIDE_ORDER

                    result = ir.ExternKernel.require_stride_order(result, stride_order)

            # Realize if (1) any user need inputs realized, or (2) there is
            # already too many reads and rematerializing can be bad.
            num_users = len(set(n.users))
            if num_users > 1 and isinstance(result, TensorBox):
                for user in n.users:
                    if user.target in needs_realized_inputs:
                        result.realize_hint()
                        # This inclusion is somewhat controversial (from
                        # discussion between Horace, Natalia, and Elias).
                        # Currently, it's not very clear why this is helpful.
                        # The general idea here is that even though a node may
                        # have FlexibleLayout, we still often *treat* it as if
                        # it was contiguous. This appears to sometimes result in
                        # suboptimal behavior.
                        #
                        # When we do a better job selecting layout, we should
                        # revisit this.
                        need_fixed_layout = [
                            torch.ops.aten.convolution_backward.default,
                            torch.ops.aten.mm.default,
                            torch.ops.aten._int_mm.default,
                        ]
                        if not self.layout_opt:
                            need_fixed_layout.append(torch.ops.aten.convolution.default)
                        if torch._C.has_mkldnn:
                            need_fixed_layout += [
                                torch.ops.mkldnn._convolution_pointwise.default,
                                torch.ops.mkldnn._convolution_pointwise.binary,
                                torch.ops.mkldnn._convolution_pointwise_.binary,
                                torch.ops.mkldnn._convolution_transpose_pointwise.default,
                                torch.ops.mkldnn._linear_pointwise.default,
                                torch.ops.mkldnn._linear_pointwise.binary,
                            ]
                            if torch._C.has_mkl:
                                need_fixed_layout += [torch.ops.mkl._mkl_linear.default]
                        if user.target in need_fixed_layout:
                            result = ir.ExternKernel.require_stride_order(
                                result, ir.get_stride_order(n.meta["val"].stride())
                            )
                    if user.op == "output":
                        if isinstance(result.data.data, (Pointwise, Reduction)):
                            result.realize()

                # TODO(jansel): introduce a store vs inline choice
                result.mark_reuse(len(n.users))

            # Realize if the IRNode already has accumulated lots of reads
            if isinstance(result, TensorBox) and result.has_exceeded_max_reads():
                # Prevent excessive accumulation in a computed buffer, when
                # there are multiple branches each with small number of memory
                # reads, but they converge to a user.
                result.realize_hint()

        # This is not complete, but it doesn't have to be: origin_node
        # tracking is best effort.  The logic here critically relies on direct
        # TensorBox -> StorageBox denoting a non-view; we don't bother trying
        # to get views to work.  Feel free to add any extra cases as needed.
        #
        # Note: we can't YOLO tree_map over this result, because if there are
        # buffers or a view involved, we might not be able to validly assign
        # the origin_node here.
        if isinstance(result, TensorBox) and isinstance(result.data, ir.StorageBox):
            if isinstance(result.data.data, ir.Loops):
                result.data.data.origin_node = n
            elif isinstance(result.data.data, ir.Buffer):
                result.data.data.origin_node = n
                if isinstance(result.data.data, ir.ComputedBuffer) and isinstance(
                    result.data.data.data, ir.Loops
                ):
                    result.data.data.data.origin_node = n
                # Not really multi-output, can straightforwardly recurse in
                elif (
                    isinstance(result.data.data, ir.MultiOutput)
                    and not result.data.data.indices
                ):
                    if isinstance(result.data.data.inputs[0], ir.Buffer):
                        result.data.data.inputs[0].origin_node = n

        return result

    def check_cpp_codegen_disabled(self):
        if config.disable_cpp_codegen:
            self.disable_cpp_wrapper("cpp codegen disabled")

    def check_platform(self):
        if sys.platform != "linux":
            self.disable_cpp_wrapper("platform not linux")

    def check_input_for_cpp_buffer(self):
        for _, value in self.graph_inputs.items():
            dtype = None
            if isinstance(value, TensorBox):
                dtype = value.get_dtype()
            elif isinstance(
                value, (sympy.Symbol, sympy.Expr, sympy.core.numbers.Integer)
            ):
                dtype = may_get_constant_buffer_dtype(value)

            if not supported_dtype_of_cpp_wrapper(dtype, self.cuda):
                self.disable_cpp_wrapper("unsupported inputs dtype")

    def check_constant_for_cpp_buffer(self):
        if self.constants:
            self.disable_cpp_wrapper("Constants")

    def check_cpp_wrapper(self):
        self.check_cpp_codegen_disabled()
        self.check_platform()
        self.check_input_for_cpp_buffer()
        self.check_constant_for_cpp_buffer()

    def init_wrapper_code(self):
        self.cuda = "cuda" in self.device_types
        if self.cpp_wrapper:
            self.check_cpp_wrapper()
            # Re-check self.cpp_wrapper because it might be disabled due to failed checking
            if self.cuda:
                assert self.cpp_wrapper, "CudaWrapperCodeGen hit unsupported case"

            if self.cpp_wrapper:
                self.wrapper_code = (
                    CudaWrapperCodeGen() if self.cuda else CppWrapperCodeGen()
                )
                return

        self.wrapper_code = WrapperCodeGen()

    def codegen(self):
        from .scheduler import Scheduler

        self.init_wrapper_code()

        self.scheduler = Scheduler(self.buffers)
        assert self.scheduler is not None  # mypy can't figure this out
        self.scheduler.codegen()
        assert self.wrapper_code is not None
        return self.wrapper_code.generate()

    def count_bytes(self):
        from .scheduler import FusedSchedulerNode, NopKernelSchedulerNode, Scheduler

        scheduler = Scheduler(self.buffers)

        def get_read_write_buffers_sizes(node):
            if isinstance(node, NopKernelSchedulerNode):
                return 0
            reads = {dep.name for dep in node.read_writes.reads}
            writes = {dep.name for dep in node.read_writes.writes}

            def is_materialized(buf):
                buf_uses = {user.node for user in scheduler.name_to_node[buf].users}
                return len(buf_uses - set(node.snodes)) > 0

            if isinstance(node, FusedSchedulerNode):
                removed_buffers = {dep for dep in writes if not is_materialized(dep)}
                writes = writes - removed_buffers
                reads = reads - removed_buffers
            node_bytes = 0
            for buf in reads | writes:
                if buf in self.name_to_buffer:
                    buf = self.name_to_buffer[buf]
                elif buf in self.graph_inputs:
                    buf = self.graph_inputs[buf]
                else:
                    continue

                node_bytes += V.graph.sizevars.size_hint(
                    sympy_product(buf.get_size())
                ) * get_dtype_size(buf.get_dtype())
            return node_bytes

        total_bytes = 0
        node_counts = []
        for node in scheduler.nodes:
            num_bytes = get_read_write_buffers_sizes(node)
            node_counts.append((node, num_bytes // 4))
            total_bytes += num_bytes
        return total_bytes, node_counts

    @dynamo_timed
    def compile_to_module(self):
        from .codecache import PyCodeCache

        code, linemap = self.codegen()
        linemap = [(line_no, node.stack_trace) for line_no, node in linemap]
        key, path = PyCodeCache.write(code)
        mod = PyCodeCache.load_by_key_path(key, path, linemap=linemap)
        self.cache_key = key
        self.cache_path = path
        self.cache_linemap = linemap

        for name, value in self.constants.items():
            setattr(mod, name, value)

        # Logged twice as per https://github.com/pytorch/pytorch/pull/99038#discussion_r1167826029
        # TODO. Revisit this once the logging API is more mature
        output_code_log.info("Output code written to: %s", mod.__file__)
        log.debug("Output code written to: %s", mod.__file__)
        output_code_log.debug("Output code: \n%s", code)
        if config.benchmark_kernel:
            print(f"Compiled module path: {mod.__file__}", file=sys.stderr)
        V.debug.output_code(mod.__file__)
        V.debug.rename(os.path.splitext(mod.__file__)[0] + ".debug")
        return mod

    def compile_to_fn(self):
        if self.aot_mode:
            from .codecache import AotCodeCache

            code, linemap = self.codegen()
            output_code_log.debug("Output code: \n%s", code)

            return AotCodeCache.compile(self, code, cuda=self.cuda)
        else:
            return self.compile_to_module().call

    def get_output_names(self):
        assert self.graph_outputs is not None
        return [
            node.get_name()
            for node in self.graph_outputs
            if not isinstance(node, ir.NoneAsConstantBuffer)
            and not isinstance(node, ir.ShapeAsConstantBuffer)
        ]

    def is_unspec_arg(self, name: str):
        # dynamo wraps unspec variable as 0d CPU tensor,
        # need to convert to scalar during codegen (triton only)
        return (
            name in self.graph_inputs.keys()
            and self.graph_inputs[name].get_numel() == 1
            and self.graph_inputs[name].get_device().type == "cpu"
        )<|MERGE_RESOLUTION|>--- conflicted
+++ resolved
@@ -194,12 +194,10 @@
             self.find_nodes_prefer_channels_last() if self.layout_opt else set()
         )
         self._warned_fallback = {"aten.convolution_backward"}
-<<<<<<< HEAD
+        self.user_visible_outputs = user_visible_outputs
         self.cache_key: str = ""
         self.cache_path: str = ""
         self.cache_linemap: List[Tuple[int, str]] = []
-=======
-        self.user_visible_outputs = user_visible_outputs
 
     def decide_layout_opt(self) -> bool:
         """
@@ -356,7 +354,6 @@
                     output_set.add(child)
 
         return output_set
->>>>>>> 604a414b
 
     def warn_fallback(self, name):
         if name not in self._warned_fallback:
