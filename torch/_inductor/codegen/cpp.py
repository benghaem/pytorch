import contextlib
import dataclasses
import functools
import math
import sys
from copy import copy, deepcopy
from pathlib import Path
<<<<<<< HEAD
from typing import ClassVar, Dict, List
=======
from typing import Dict, List
from unittest.mock import patch
>>>>>>> 10439401

import numpy
import sympy

import torch
import torch.fx
from torch._prims_common import is_float_dtype

from .. import codecache, config, ir, metrics
from ..codegen.wrapper import WrapperCodeGen
from ..utils import cache_on_self, sympy_product, sympy_subs, sympy_symbol
from ..virtualized import ops, V
from .common import (
    BracesBuffer,
    CppWrapperKernelArgs,
    CSEVariable,
    DeferredIndentedBuffer,
    ExprPrinter,
    IndentedBuffer,
    Kernel,
    KernelArgs,
    OpOverrides,
)

DTYPE_TO_CPP = {
    torch.float32: "float",
    torch.float64: "double",
    torch.float16: "half",
    torch.int64: "long",
    torch.int32: "int",
    torch.int16: "short",
    torch.int8: "signed char",
    torch.uint8: "unsigned char",
    torch.bool: "bool",
    torch.bfloat16: "bfloat16",
}

DTYPE_TO_ATEN = {
    torch.float32: "at::ScalarType::Float",
    torch.float64: "at::ScalarType::Double",
    torch.float16: "at::ScalarType::Half",
    torch.int64: "at::ScalarType::Long",
    torch.int32: "at::ScalarType::Int",
    torch.int16: "at::ScalarType::Short",
    torch.int8: "at::ScalarType::Char",
    torch.uint8: "at::ScalarType::Byte",
    torch.bool: "at::ScalarType::Bool",
    torch.bfloat16: "at::ScalarType::BFloat16",
}

INDEX_TYPE = "long"

RTYPE_TO_CPP = {
    "sum": "+",
    "min": "min",
    "max": "max",
    "argmin": "argmin",
    "argmax": "argmax",
    "any": "||",
}


def reduction_init(reduction_type, dtype):
    if reduction_type in ("sum", "any"):
        return 0
    if reduction_type in {"max", "argmax"}:
        return (
            f"-std::numeric_limits<{DTYPE_TO_CPP[dtype]}>::infinity()"
            if is_float_dtype(dtype)
            else f"std::numeric_limits<{DTYPE_TO_CPP[dtype]}>::min()"
        )
    if reduction_type in {"min", "argmin"}:
        return (
            f"std::numeric_limits<{DTYPE_TO_CPP[dtype]}>::infinity()"
            if is_float_dtype(dtype)
            else f"std::numeric_limits<{DTYPE_TO_CPP[dtype]}>::max()"
        )
    raise AssertionError(reduction_type)


def reduction_combine(reduction_type, var, next_value):
    if reduction_type == "sum":
        return f"{var} += {next_value}"
    if reduction_type == "any":
        return f"{var} = {var} || {next_value}"
    return f"{var} = std::{reduction_type}({var}, {next_value})"


def reduction_combine_vec(reduction_type, var, next_value):
    if reduction_type == "max":
        return f"{var} = at::vec::maximum({var}, {next_value})"
    elif reduction_type == "min":
        return f"{var} = at::vec::minimum({var}, {next_value})"
    elif reduction_type == "sum":
        return f"{var} += {next_value}"
    else:
        raise NotImplementedError()


index_value_name_counter = 1


def argmax_argmin_prefix(reduction_type, src_dtype, tmpvar):
    global index_value_name_counter
    struct_name = f"IndexValue_{index_value_name_counter}"
    index_value_name_counter += 1

    # A small annoyance, due to it being a little cumbersome to just throw {} into strings
    prefix = [
        f"struct {struct_name} {{size_t index; {DTYPE_TO_CPP[src_dtype]} value;}};",
        f"{struct_name} {tmpvar}{{0, {reduction_init(reduction_type, src_dtype)}}};",
    ]
    if reduction_type == "argmax":
        prefix.extend(
            [
                f"#pragma omp declare reduction(argmax : struct {struct_name} :\\",
                "    omp_out.value = omp_in.value < omp_out.value ? omp_out.value : omp_in.value,\\",
                "    omp_out.index = omp_in.value < omp_out.value ? omp_out.index : omp_in.index)\\",
                f"\tinitializer(omp_priv = {{0, {reduction_init(reduction_type, src_dtype)}}})",
            ]
        )
    elif reduction_type == "argmin":
        prefix.extend(
            [
                f"#pragma omp declare reduction(argmin : struct {struct_name} :\\",
                "    omp_out.value = omp_in.value > omp_out.value ? omp_out.value : omp_in.value,\\",
                "    omp_out.index = omp_in.value > omp_out.value ? omp_out.index : omp_in.index)\\",
                f"\tinitializer(omp_priv = {{0, {reduction_init(reduction_type, src_dtype)}}})",
            ]
        )
    return prefix


def float16_reduction_prefix(rtype):
    # TODO: This user-defined reduction uses float16 accumulation for sum. To reduce numerical
    # errors, float32 accumulation should be used instead.
    assert rtype in (
        "sum",
        "any",
    ), f"float16 user-defined reduction only supports 'sum' and 'any' but got {rtype}"
    prefix = [
        f"#pragma omp declare reduction({RTYPE_TO_CPP[rtype]}:{DTYPE_TO_CPP[torch.float16]}:"
        + f"omp_out = omp_out {RTYPE_TO_CPP[rtype]} omp_in)"
    ]
    return prefix


def parallel_num_threads():
    threads = config.cpp.threads
    if threads < 1:
        threads = torch.get_num_threads()
    return threads


@functools.lru_cache()
def cpp_prefix():
    path = Path(__file__).parent / "cpp_prefix.h"
    with path.open() as f:
        _, filename = codecache.write(
            f.read(),
            "h",
        )
    return f'#include "{filename}"'


class CppPrinter(ExprPrinter):
    def _print_ModularIndexing(self, expr):
        x, div, mod = expr.args
        x = self.paren(self.doprint(x))
        div = self.paren(self.doprint(div))
        mod = self.paren(self.doprint(mod))
        if div != "1":
            x = f"({x} / {div})"
        return f"{x} % {mod}"

    def _print_IndexingDiv(self, expr):
        x, div = expr.args
        x = self.paren(self.doprint(x))
        div = self.paren(self.doprint(div))
        return f"({x} / {div})"


cexpr = CppPrinter().doprint


@dataclasses.dataclass
class OptimizationContext:
    key: ClassVar[str] = "opt_ctx"

    # Masked load
    is_masked_load: bool = False
    # Load value as mask
    is_load_as_mask: bool = False

    dtype: torch.dtype = torch.float
    ops_name: str = ""
    is_most_inner_loop_irrevelant: bool = False


class RecordOptimizationContext:
    def __init__(self, func_name: str = ""):
        self.func_name = func_name
        self.current_node: torch.fx.Node = None
        self.opt_ctx: OptimizationContext = None

    def __enter__(self):
        assert V.interpreter
        assert V.interpreter.current_node

        self.current_node: torch.fx.Node = V.interpreter.current_node
        if OptimizationContext.key in self.current_node.meta:
            self.opt_ctx = self.current_node.meta[OptimizationContext.key]
        else:
            self.opt_ctx = OptimizationContext()
        self.opt_ctx.ops_name = self.func_name
        return self

    def __exit__(self, exc_type, exc_val, exc_tb):
        assert self.current_node
        assert self.opt_ctx
        self.current_node.meta[OptimizationContext.key] = self.opt_ctx

    def get_opt_ctx(self):
        return self.opt_ctx

    def get_fx_node(self):
        assert self.current_node
        return self.current_node


def get_current_node_opt_ctx() -> OptimizationContext:
    assert V.interpreter.current_node
    if OptimizationContext.key in V.interpreter.current_node.meta:
        return V.interpreter.current_node.meta[OptimizationContext.key]
    else:
        return None


class CppVecOverrides(OpOverrides):
    """Map element-wise ops to aten vectorization C++"""

    @staticmethod
    def add(a, b):
        return f"{a} + {b}"

    @staticmethod
    def sub(a, b):
        return f"{a} - {b}"

    @staticmethod
    def mul(a, b):
        return f"{a} * {b}"

    @staticmethod
    def div(a, b):
        return f"{a} / {b}"

    @staticmethod
    def abs(x):
        return f"{x}.abs()"

    @staticmethod
    def sin(x):
        return f"{x}.sin()"

    @staticmethod
    def cos(x):
        return f"{x}.cos()"

    @staticmethod
    def exp(x):
        return f"{x}.exp()"

    @staticmethod
    def erf(x):
        return f"{x}.erf()"

    @staticmethod
    def sqrt(x):
        return f"{x}.sqrt()"

    @staticmethod
    def eq(x, y):
        return f"{x} == {y}"

    @staticmethod
    def ne(x, y):
        return f"{x} != {y}"

    @staticmethod
    def lt(x, y):
        return f"{x} < {y}"

    @staticmethod
    def gt(x, y):
        return f"{x} > {y}"

    @staticmethod
    def le(x, y):
        return f"{x} <= {y}"

    @staticmethod
    def ge(x, y):
        return f"{x} >= {y}"

    @staticmethod
    def and_(x, y):
        return f"{x} & {y}"

    @staticmethod
    def rsqrt(x):
        return f"{x}.rsqrt()"

    @staticmethod
    def pow(a, b):
        return f"{a}.pow({b})"

    @staticmethod
    def log(x):
        return f"{x}.log()"

    @staticmethod
    def round(x):
        return f"{x}.round()"

    @staticmethod
    def floor(x):
        return f"{x}.floor()"

    @staticmethod
    def ceil(x):
        return f"{x}.ceil()"

    @staticmethod
    def trunc(x):
        return f"{x}.trunc()"

    @staticmethod
    def fmod(a, b):
        return f"{a}.fmod({b})"

    @staticmethod
    def lgamma(x):
        return f"{x}.lgamma()"

    @staticmethod
    def logical_and(a, b):
        return f"{a} && {b}"

    @staticmethod
    def logical_or(a, b):
        return f"{a} || {b}"

    @staticmethod
    def tanh(a):
        vec_one = f"decltype({a})(1)"
        vec_two = f"decltype({a})(2)"
        vec_minus_two = f"decltype({a})(-2)"
        return f"{vec_two} / ({vec_one} + ({vec_minus_two} * {a}).exp()) - {vec_one}"

    @staticmethod
    def reciprocal(a):
        return f"{a}.reciprocal()"

    @staticmethod
    def constant(val, dtype):
        opt_ctx: OptimizationContext = get_current_node_opt_ctx()
        assert opt_ctx
        assert opt_ctx.dtype in [torch.int32, torch.float32]
        proposed_dtype = opt_ctx.dtype
        if val == float("inf"):
            assert proposed_dtype == torch.float
            quote = f"std::numeric_limits<{DTYPE_TO_CPP[proposed_dtype]}>::infinity()"
        elif val == float("-inf"):
            assert proposed_dtype == torch.float
            quote = f"-std::numeric_limits<{DTYPE_TO_CPP[proposed_dtype]}>::infinity()"
        elif math.isnan(val):
            quote = f"std::numeric_limits<{DTYPE_TO_CPP[proposed_dtype]}>::quiet_NaN()"
        elif val is True or val is False:
            quote = f"static_cast<{DTYPE_TO_CPP[proposed_dtype]}>({str(val).lower()})"
        else:
            quote = f"static_cast<{DTYPE_TO_CPP[proposed_dtype]}>({repr(val)})"

        return f"at::vec::Vectorized<{DTYPE_TO_CPP[proposed_dtype]}>({quote})"

    @staticmethod
    def relu(x):
        return f"at::vec::clamp_min({x}, decltype({x})(0))"

    @staticmethod
    def sigmoid(x):
        return f"decltype({x})(1)/(decltype({x})(1) + {x}.neg().exp())"

    @staticmethod
    def neg(x):
        return f"{x}.neg()"

    @staticmethod
    def floordiv(a, b):
        # a and b are integer type
        _t = f"decltype({a})"
        quot = f"{a} / {b}"
        rem = f"{a} % {b}"
        return f"(({a} < {_t}(0)) != ({b} < {_t}(0)) ? ({rem} != {_t}(0) ? {quot} - {_t}(1) : {quot}) : {quot})"

    @staticmethod
    def truncdiv(a, b):
        # a and b are integer type
        return f"{a} / {b}"

    @staticmethod
    def minimum(a, b):
        return f"at::vec::minimum({a}, {b})"

    @staticmethod
    def maximum(a, b):
        return f"at::vec::maximum({a}, {b})"

    @staticmethod
    def square(a):
        return f"{a}.pow(2)"

    @staticmethod
    def where(a, b, c):
        return f"decltype({b})::blendv({c}, {b}, {a})"

    @staticmethod
    def sign(x):
        code = BracesBuffer()
        # auto tmp5 = tmp4 < 0 ? -1 : 1;
        vec_zero = f"decltype({x})(0)"
        vec_one = f"decltype({x})(1)"
        blendv = f"decltype({x})::blendv({vec_zero}, {vec_one}, {vec_zero} < {x})"
        left = V.kernel.cse.newvar()
        code.writeline(f"auto {left} = {blendv};")

        # auto tmp6 = tmp4 == 0 ? 0 : tmp5;
        blendv = f"decltype({x})::blendv({vec_zero}, {vec_one}, {x} < {vec_zero})"
        right = V.kernel.cse.newvar()
        code.writeline(f"auto {right} = {blendv};")
        result = V.kernel.cse.newvar()
        code.writeline(f"auto {result} = {left} - {right};")
        V.kernel.compute.splice(code)
        return result

    @staticmethod
    def to_dtype(x, dtype):
        assert dtype in [torch.bool], f"{__name__} does not support {dtype}"
        return f"({x})"

    @staticmethod
    def expm1(x):
        return f"{x}.expm1()"

    @staticmethod
    def log1p(x):
        return f"{x}.log1p()"

    @staticmethod
    def masked(mask, body, other):
        opt_ctx: OptimizationContext = get_current_node_opt_ctx()
        assert opt_ctx
        assert opt_ctx.is_masked_load

        code = BracesBuffer()

        var = V.kernel.cse.newvar()
        if other == float("-inf"):
            code.writeline(
                f"auto {var} = at::vec::Vectorized<float>(-std::numeric_limits<float>::infinity());"
            )
        elif other == float("inf"):
            code.writeline(
                f"auto {var} = at::vec::Vectorized<float>(std::numeric_limits<float>::infinity());"
            )
        elif isinstance(other, float):
            code.writeline(f"auto {var} = at::vec::Vectorized<float>({other});")
        else:
            code.writeline(f"auto {var} = at::vec::Vectorized<float>({other!r});")
        with V.kernel.swap_buffers(code), code.indent():
            result = body()
            zero_val = "at::vec::Vectorized<float>(0)"
            float_mask = f"to_float_mask({mask})"
            blendv = f"decltype({result})::blendv({var}, {result}, {float_mask} != {zero_val})"
            code.writeline(f"{var} = {blendv};")
        V.kernel.compute.splice(code)
        return var

    @staticmethod
    def index_expr(expr, dtype):
        assert dtype == torch.int64
        opt_ctx: OptimizationContext = get_current_node_opt_ctx()
        assert opt_ctx
        assert opt_ctx.dtype == torch.int32
        assert opt_ctx.is_most_inner_loop_irrevelant
        return f"at::vec::Vectorized<int>(static_cast<int>({cexpr(V.kernel.rename_indexing(expr))}))"


class CppOverrides(OpOverrides):
    """Map element-wise ops to C++"""

    @staticmethod
    def to_dtype(x, dtype):
        assert dtype in DTYPE_TO_CPP, f"{dtype} missing from {__name__}.DTYPE_TO_CPP"
        return f"static_cast<{DTYPE_TO_CPP[dtype]}>({x})"

    @staticmethod
    def abs(x):
        return f"std::abs({x})"

    @staticmethod
    def sin(x):
        return f"std::sin({x})"

    @staticmethod
    def cos(x):
        return f"std::cos({x})"

    @staticmethod
    def exp(x):
        # return f"Sleef_expf_u10({x})"
        return f"std::exp({x})"

    @staticmethod
    def erf(x):
        return f"std::erf({x})"

    @staticmethod
    def sqrt(x):
        return f"std::sqrt({x})"

    @staticmethod
    def rsqrt(x):
        return f"1 / std::sqrt({x})"

    @staticmethod
    def log1p(x):
        return f"std::log1p({x})"

    @staticmethod
    def expm1(x):
        return f"std::expm1({x})"

    @staticmethod
    def tanh(x):
        return f"std::tanh({x})"

    @staticmethod
    def signbit(x):
        return f"std::signbit({x})"

    @staticmethod
    def pow(a, b):
        return f"std::pow({a}, {b})"

    @staticmethod
    def log(x):
        return f"std::log({x})"

    @staticmethod
    def round(x):
        return f"std::nearbyint({x})"

    @staticmethod
    def floor(x):
        return f"std::floor({x})"

    @staticmethod
    def floordiv(a, b):
        # a and b are integer type
        quot = f"{a} / {b}"
        rem = f"{a} % {b}"
        return f"(({a} < 0) != ({b} < 0) ? ({rem} != 0 ? {quot} - 1 : {quot}) : {quot})"

    @staticmethod
    def ceil(x):
        return f"std::ceil({x})"

    @staticmethod
    def trunc(x):
        return f"std::trunc({x})"

    @staticmethod
    def truncdiv(a, b):
        # a and b are integer type
        return f"{a} / {b}"

    @staticmethod
    def fmod(a, b):
        return f"std::fmod({a}, {b})"

    @staticmethod
    def isinf(x):
        return f"std::isinf({x})"

    @staticmethod
    def isnan(x):
        return f"std::isnan({x})"

    @staticmethod
    def lgamma(x):
        return f"std::lgamma({x})"

    @staticmethod
    def relu(x):
        return f"{x} * ({x}>0)"

    @staticmethod
    def minimum(a, b):
        return f"({b} != {b}) ? {b} : std::min({a}, {b})"

    @staticmethod
    def maximum(a, b):
        return f"({b} != {b}) ? {b} : std::max({a}, {b})"

    @staticmethod
    def where(a, b, c):
        return f"{a} ? {b} : {c}"

    @staticmethod
    def mod(a, b):
        return f"mod({a}, {b})"

    @staticmethod
    def constant(val, dtype):
        if val == float("inf"):
            return f"std::numeric_limits<{DTYPE_TO_CPP[dtype]}>::infinity()"
        elif val == float("-inf"):
            return f"-std::numeric_limits<{DTYPE_TO_CPP[dtype]}>::infinity()"
        elif math.isnan(val):
            return f"std::numeric_limits<{DTYPE_TO_CPP[dtype]}>::quiet_NaN()"
        elif val is True or val is False:
            return ops.to_dtype(str(val).lower(), dtype)
        return ops.to_dtype(repr(val), dtype)

    @staticmethod
    def index_expr(expr, dtype):
        return ops.to_dtype(cexpr(V.kernel.rename_indexing(expr)), dtype)

    @staticmethod
    def masked(mask, body, other):
        code = BracesBuffer()
        var = V.kernel.cse.newvar()
        if other == float("-inf"):
            code.writeline(f"float {var} = -std::numeric_limits<float>::infinity();")
        elif other == float("inf"):
            code.writeline(f"float {var} = std::numeric_limits<float>::infinity();")
        elif isinstance(other, bool):
            if other:
                code.writeline(f"auto {var} = true;")
            else:
                code.writeline(f"auto {var} = false;")
        elif isinstance(other, float):
            code.writeline(f"float {var} = {other};")
        else:
            code.writeline(f"auto {var} = {other!r};")
        code.writeline(f"if({mask})")
        with V.kernel.swap_buffers(code), code.indent():
            result = body()
            code.writeline(f"{var} = {result};")
        V.kernel.compute.splice(code)
        return var

    @staticmethod
    def logical_and(a, b):
        return f"{a} && {b}"

    @staticmethod
    def logical_or(a, b):
        return f"{a} || {b}"

    @staticmethod
    def rand(seed: sympy.Expr, offset: sympy.Expr, dtype):
        return f"static_cast<{DTYPE_TO_CPP[dtype]}>(normalized_rand_cpu({seed}, {offset}));"

    @staticmethod
    def randn(seed: sympy.Expr, offset: sympy.Expr, dtype):
        return f"static_cast<{DTYPE_TO_CPP[dtype]}>(randn_cpu({seed}, {offset}));"

    @staticmethod
    def sigmoid(x):
        x = ops.exp(f"-{x}")
        return f"1 / (1 + {x})"

    @staticmethod
    def sign(x):
        code = BracesBuffer()
        # auto tmp5 = tmp4 < 0 ? -1 : 1;
        left = V.kernel.cse.newvar()
        right = V.kernel.cse.newvar()
        result = V.kernel.cse.newvar()
        code.writeline(f"auto {left} = {x} > 0 ? 1 : 0;")
        code.writeline(f"auto {right} = {x} < 0 ? 1 : 0;")
        code.writeline(f"auto {result} = {left} - {right};")
        V.kernel.compute.splice(code)
        return result


class CppKernel(Kernel):
    overrides = CppOverrides
    sexpr = cexpr
    newvar_prefix = "auto "
    suffix = ";"

    def __init__(self, args, num_threads):
        super(CppKernel, self).__init__(args)
        self.call_ranges = None
        self.ranges = None
        self.itervars = None
        self.reduction_depth = None
        self.reduction_prefix = IndentedBuffer()
        self.reduction_suffix = DeferredIndentedBuffer()
        self.reduction_var_map = {}
        self.preloads = IndentedBuffer()
        self.poststores = DeferredIndentedBuffer()
        self.num_threads = num_threads  # num_threads the kernel specialized for

    def scale_index_with_offset(
        self, index: sympy.Expr, scale, itervar_idx=-1, offset=0
    ):
        expanded_index = sympy.expand(index)
        var = self.itervars[itervar_idx]
        replacement = {var: var * scale + offset}
        new_index = sympy_subs(expanded_index, replacement)
        return new_index

    def load(self, name: str, index: sympy.Expr):
        var = self.args.input(name)
        index = self.rename_indexing(index)
        line = f"{var}[{cexpr(index)}]"
        if V.graph.get_dtype(name) in (torch.float16, torch.bfloat16):
            line = f"static_cast<float>({line})"
        return self.cse.generate(self.loads, line)

    def store(self, name, index, value, mode=None):
        assert "buf" in name
        var = self.args.output(name)
        index = self.rename_indexing(index)
        if mode is None:
            line = f"{var}[{cexpr(index)}] = {value};"
        elif mode == "atomic_add":
            if not config.cpp.dynamic_threads and self.num_threads == 1:
                line = f"{var}[{cexpr(index)}] += {value};"
            else:
                line = f"atomic_add(&{var}[{cexpr(index)}], {value});"
        else:
            raise NotImplementedError(f"store mode={mode}")
        self.stores.writeline(name, line)

    def reduction(self, name, dtype, src_dtype, reduction_type, index, value):
        argmax_or_argmin = reduction_type in {"argmax", "argmin"}
        tmpvar = self.cse.generate(
            self.loads, f"reduction {name} {cexpr(index)}", write=False
        )
        index = self.rename_indexing(index)
        self.reduction_var_map[tmpvar] = reduction_type
        if argmax_or_argmin:
            self.reduction_prefix.writelines(
                argmax_argmin_prefix(reduction_type, src_dtype, tmpvar)
            )
            compare_op = "<" if reduction_type == "argmax" else ">"
            self.stores.writelines(
                None,
                [
                    f"if ({tmpvar}.value {compare_op} {value}) {{",
                    f"    {tmpvar}.index = {self.itervars[-1]}; {tmpvar}.value = {value};",
                    "}",
                ],
            )
        else:
            if dtype == torch.float16:
                self.reduction_prefix.writelines(
                    float16_reduction_prefix(reduction_type)
                )
            self.reduction_prefix.writeline(
                f"{DTYPE_TO_CPP[dtype]} {tmpvar} = {reduction_init(reduction_type, dtype)};"
            )
            self.stores.writeline(
                None, f"{reduction_combine(reduction_type, tmpvar, value)};"
            )

        if name not in V.graph.removed_buffers:
            var = self.args.output(name)
            member_name = ".index" if argmax_or_argmin else ""
            self.reduction_suffix.writeline(
                name, f"{var}[{cexpr(index)}] = {tmpvar}{member_name};"
            )
        self.cse.store_cache[name] = tmpvar

    def set_ranges(self, lengths, reduction_lengths):
        if self.call_ranges:
            assert self.call_ranges == tuple(lengths) + tuple(
                reduction_lengths
            ), f"{self.call_ranges} == {tuple(lengths)} + {tuple(reduction_lengths)}"
            assert self.reduction_depth == len(lengths)
        else:
            self.call_ranges = tuple(lengths) + tuple(reduction_lengths)
            self.ranges = [self.rename_indexing(x) for x in self.call_ranges]
            self.itervars = [sympy_symbol(f"i{n}") for n in range(len(self.ranges))]
            self.reduction_depth = len(lengths)
        return (
            self.itervars[: self.reduction_depth],
            self.itervars[self.reduction_depth :],
        )

    def size_hint(self):
        return V.graph.sizevars.size_hint(sympy_product(self.call_ranges))

    def codegen_loops_impl(self, loop_nest, code, worksharing):
        threads = parallel_num_threads()
        par_depth = self.decide_parallel_depth(
            self.call_ranges[: loop_nest.max_parallel_depth()], threads
        )
        with contextlib.ExitStack() as stack:
            if par_depth:
                if loop_nest.is_reduction_only():
                    # need to close the worksharing scope to define reduction vars outside it
                    worksharing.close()
                else:
                    worksharing.parallel(threads)
                loop_nest.mark_parallel(par_depth)
            elif threads > 1:
                if worksharing.single():
                    stack.enter_context(code.indent())

            def gen_kernel(kernel):
                with contextlib.ExitStack() as stack:
                    assert kernel
                    if hasattr(kernel, "codegen_inner_loops"):
                        code.splice(kernel.preloads)
                        kernel.codegen_inner_loops(code)
                        stack.enter_context(code.indent())
                    code.splice(kernel.loads)
                    code.splice(kernel.compute)
                    code.splice(kernel.stores)
                if hasattr(kernel, "codegen_inner_loops"):
                    code.splice(kernel.poststores)

            def gen_loops(loops: List[LoopLevel], in_reduction=False):
                with contextlib.ExitStack() as stack_outer:
                    if loops:
                        loop = loops[0]
                        if loop.is_reduction() and not in_reduction:
                            kernels = loop.get_kernels()
                            assert kernels
                            # TODO(jgong5): should gen prefix for all kernels.
                            # currently, Vec kernel generates prefix for both
                            # vector and scalar kernels.
                            if kernels[0].reduction_prefix:
                                stack_outer.enter_context(code.indent())
                            code.splice(kernels[0].reduction_prefix)
                        if loop_nest.is_reduction_only() and loop.parallel:
                            worksharing.parallel(threads)

                    for loop in loops:
                        gen_loop(loop, in_reduction)

                    if loops:
                        if loop_nest.is_reduction_only() and loop.parallel:
                            worksharing.close()
                        for loop in loops:
                            if loop.is_reduction() and not in_reduction:
                                kernels = loop.get_kernels()
                                for kernel in kernels:
                                    code.splice(kernel.reduction_suffix)

            def gen_loop(loop: LoopLevel, in_reduction=False):
                with contextlib.ExitStack() as stack:
                    code.writelines(loop.lines())
                    stack.enter_context(code.indent())
                    # generate inner loops or loop body
                    if loop.inner:
                        gen_loops(loop.inner, loop.is_reduction())
                    else:
                        kernels = loop.get_kernels()
                        assert len(kernels) == 1
                        gen_kernel(kernels[0])

            stack.enter_context(code.indent())
            if loop_nest.root:
                gen_loops(loop_nest.root)
            else:
                gen_kernel(loop_nest.kernel)

    def codegen_loops(self, code, worksharing):
        loop_nest = LoopNestWithSplit.build(self)
        self.codegen_loops_impl(loop_nest, code, worksharing)

    def decide_parallel_depth(self, ranges, threads):
        seq = self.size_hint()
        par = 1
        depth = 0
        for expr in ranges:
            hint = V.graph.sizevars.size_hint(expr)
            if par >= 2 * threads or par == threads:
                break
            if seq // threads < config.cpp.min_chunk_size:
                # not enough work
                break
            depth += 1
            par *= hint
            seq /= hint
        # if we assume thread number is dynamic, make sure we
        # have at least one parallel scope and let OMP runtime
        # to manage the serial vs. parallel.
        if config.cpp.dynamic_threads and depth == 0 and len(ranges) > 0:
            depth = 1
        return depth

    @contextlib.contextmanager
    def write_to_suffix(self):
        prior = (self.loads, self.compute, self.stores, self.cse)
        self.loads = IndentedBuffer()
        self.compute = IndentedBuffer()
        self.stores = DeferredIndentedBuffer()
        self.cse = self.cse.clone()
        yield
        self.reduction_suffix.splice(self.loads)
        self.reduction_suffix.splice(self.compute)
        self.reduction_suffix.splice(self.stores)
        (self.loads, self.compute, self.stores, self.cse) = prior


class CppVecKernel(CppKernel):
    overrides = CppVecOverrides

    def __init__(self, args, num_threads, tiling_factor=0):
        super(CppVecKernel, self).__init__(args, num_threads)
        assert codecache.pick_vec_isa()
        if tiling_factor == 0:
            tiling_factor = codecache.pick_vec_isa().nelements()
        self.tiling_factor = tiling_factor
        self.reduction_omp_dec: Dict[str, str] = {}
        self.var_vec_buf_map: Dict[str, str] = {}
        metrics.generated_cpp_vec_kernel_count += 1

    def stride_at(self, var: sympy.Symbol, index: sympy.Expr):
        replacement = {var: var + 1}
        new_index = sympy_subs(index, replacement)
        return sympy.simplify(new_index - index)

    def is_stride1_at(self, var: sympy.Symbol, index: sympy.Expr):
        return self.stride_at(var, index) == 1

    def is_invariant_under(self, var: sympy.Symbol, index: sympy.Expr):
        expanded_index = sympy.expand(index)
        return not expanded_index.has(var)

    def load(self, name: str, index: sympy.Expr):
        var = self.args.input(name)
        index = self.rename_indexing(index)

        expanded_index = sympy.expand(index)
        new_index = self.scale_index_with_offset(index, self.tiling_factor)

        if expanded_index == new_index:
            line = f"at::vec::Vectorized<float>({var}[{cexpr(index)}])"
        else:
            if V.graph.get_dtype(name) in [torch.bool, torch.uint8]:
                nelements = codecache.pick_vec_isa().nelements()
                if var not in self.var_vec_buf_map:
                    self.var_vec_buf_map[var] = f"g_tmp_buffer_{var}"
                    self.loads.writeline(
                        f"float {self.var_vec_buf_map[var]}[{nelements}] = {{0}};"
                    )
                self.loads.writeline(
                    f"flag_to_float({var} + {cexpr(new_index)}, {self.var_vec_buf_map[var]}, {nelements});"
                )
                line = f"at::vec::Vectorized<float>::loadu({self.var_vec_buf_map[var]})"
            else:
                line = f"at::vec::Vectorized<float>::loadu({var} + {cexpr(new_index)})"

        return self.cse.generate(self.loads, line)

    def store(self, name, index, value, mode=None):
        assert "buf" in name
        var = self.args.output(name)
        index = self.rename_indexing(index)
        assert mode is None

        expanded_index = sympy.expand(index)
        new_index = self.scale_index_with_offset(index, self.tiling_factor)
        assert new_index != expanded_index
        line = f"{value}.store({var} + {cexpr(new_index)});"
        self.stores.writeline(name, line)

    def reduction(self, name, dtype, src_dtype, reduction_type, index, value):
        assert reduction_type in {"max", "min", "sum"}
        assert dtype == torch.float
        assert src_dtype == torch.float
        reduce_map = {"max": "maximum", "min": "minimum"}

        vec_ns = "at::vec"
        vec = f"{vec_ns}::Vectorized<{DTYPE_TO_CPP[dtype]}>"

        if reduction_type not in self.reduction_omp_dec:
            vec_reduc_prefix = "#pragma omp declare reduction("
            vec_reduc_prefix += f"{RTYPE_TO_CPP[reduction_type]}:{vec}:"
            if reduction_type == "sum":
                vec_reduc_prefix += "omp_out += omp_in"
            else:
                vec_reduc_prefix += (
                    f"omp_out = {vec_ns}::{reduce_map[reduction_type]}(omp_out, omp_in)"
                )
            vec_reduc_prefix += ")"
            vec_reduc_prefix += " initializer("
            vec_reduc_prefix += "omp_priv={{"
            vec_reduc_prefix += f"{reduction_init(reduction_type, dtype)}"
            vec_reduc_prefix += "}})"
            self.reduction_omp_dec[reduction_type] = RTYPE_TO_CPP[reduction_type]
            self.reduction_prefix.writeline(vec_reduc_prefix)

        tmpvar = self.cse.generate(
            self.loads, f"reduction {name} {cexpr(index)}", write=False
        )
        tmpvar_vec = f"{tmpvar}_vec"

        index = self.rename_indexing(index)
        self.reduction_var_map[tmpvar_vec] = reduction_type
        self.reduction_prefix.writeline(
            f"{DTYPE_TO_CPP[dtype]} {tmpvar} = {reduction_init(reduction_type, dtype)};"
        )
        self.reduction_prefix.writeline(
            f"auto {tmpvar_vec} = at::vec::Vectorized<{DTYPE_TO_CPP[dtype]}>({tmpvar});"
        )
        self.stores.writeline(
            None, f"{reduction_combine_vec(reduction_type, tmpvar_vec, value)};"
        )

        reduce_all_body = "{"
        if reduction_type == "sum":
            reduce_all_body += "return x + y;"
        else:
            reduce_all_body += f"return {vec_ns}::{reduce_map[reduction_type]}(x, y);"
        reduce_all_body += "}"
        vec_reduce_all_func = f"{vec_ns}::vec_reduce_all<{DTYPE_TO_CPP[dtype]}>"
        next_value = f"{vec_reduce_all_func}([]({vec}& x, {vec}&y) {reduce_all_body}, {tmpvar_vec})"
        self.reduction_suffix.writeline(
            name,
            f"{reduction_combine(reduction_type, tmpvar, next_value)};",
        )
        # NOTE(jgong5): we do not generate the real stores here with the assumption that
        # the scalar kernel that handles the loop tail would be generated and generates
        # the stores there.
        self.cse.store_cache[name] = tmpvar


class CppTile2DKernel(CppVecKernel):
    """
    A vector kernel that handles the 2d tiles with the tile size defined in `tiling_factor` on
    the inner-most loop level and one of the outer loop level (`outer_tiling_idx`). When the data
    tile is accessed in a contiguous way from the outer loop axis, a transposition is applied on the
    tile to make the access contiguous from the inner-most loop axis. Then, the same vectorization
    logic from its parent `CppVecKernel` is leveraged for load/store/compute. The transposed tile load
    and store are generated into kernel.preloads and kernel.poststores buffers.

    The loop structure looks like below:
    for ...
      for i_outer ...
        for ...
          for inner_most ...
            // generated by CppTile2DKernel
            float tmp0[16*16]; at::vec::transpose_mxn<...>(tmp0, in_ptr0 + ..., ...); // into kernel.preloads
            float tmp1[16*16]; // into kernel.preloads
            for i_inner ... { // the kernel inner loop
              vectorized loads/compute/stores (e.g., load tmp0, store tmp1) // into kernel.loads/compute/stores
            }
            at::vec::transpose_mxn(out_ptr0 + ..., tmp1, ...) // into kernel.poststores
          for inner_most ... (tail)
            // generated by CppTile2DTailKernel
            ...
      for i_outer ... (tail)
        for ...
          for ...
            // generated by CppKernel
            ...
    """

    def __init__(self, args, num_threads, tiling_factor, outer_tiling_idx):
        super().__init__(args, num_threads, tiling_factor)
        self.outer_tiling_idx = outer_tiling_idx

    def inner_itervar(self):
        return sympy.symbols(f"{self.itervars[self.outer_tiling_idx]}_inner")

    def need_vec_transpose(self, index):
        return self.is_stride1_at(
            self.itervars[self.outer_tiling_idx], index
        ) and not self.is_invariant_under(self.itervars[-1], index)

    def gen_transposed_tile_load_store(self, name, var, index, is_store):
        # transposed tile load/store outside the kernel inner loop
        factor = self.tiling_factor
        new_index = self.scale_index_with_offset(index, factor, itervar_idx=-1)
        new_index = self.scale_index_with_offset(
            new_index, factor, itervar_idx=self.outer_tiling_idx
        )

        src = f"{var} + {cexpr(new_index)}"
        dst = "__place_holder__"
        ld_src = f"{cexpr(self.stride_at(self.itervars[-1], index))}"
        ld_dst = f"{factor}"
        if is_store:
            src, dst = dst, src
            ld_src, ld_dst = ld_dst, ld_src

        need_define = True
        load_or_store = f"at::vec::transpose_mxn<float,{factor},{factor}>({src}, {ld_src}, {dst}, {ld_dst});"
        if is_store:
            tile_var = self.cse.newvar()
        elif load_or_store not in self.cse.cache:
            tile_var = self.cse.generate(self.preloads, load_or_store, write=False)
        else:
            need_define = False
            tile_var = self.cse.cache[load_or_store]

        if need_define:
            define_line = f"float {tile_var}[{factor}*{factor}] __attribute__ ((aligned ({factor})));"
            self.preloads.writeline(define_line)

        load_or_store = load_or_store.replace("__place_holder__", str(tile_var))
        if is_store:
            self.poststores.writeline(name, load_or_store)
        else:
            self.preloads.writeline(load_or_store)

        return tile_var

    def load(self, name: str, index: sympy.Expr):
        var = self.args.input(name)
        index = self.rename_indexing(index)

        inner = self.inner_itervar()
        expanded_index = sympy.expand(index)
        if self.need_vec_transpose(expanded_index):
            tile_var = self.gen_transposed_tile_load_store(
                name, var, expanded_index, is_store=False
            )
            # vector load inside the kernel inner loop
            line = f"at::vec::Vectorized<float>::loadu({tile_var} + {cexpr(inner * self.tiling_factor)})"
            return self.cse.generate(self.loads, line)
        else:
            new_index = self.scale_index_with_offset(
                expanded_index,
                self.tiling_factor,
                itervar_idx=self.outer_tiling_idx,
                offset=inner,
            )
            return super().load(name, new_index)

    def store(self, name, index, value, mode=None):
        assert "buf" in name
        var = self.args.output(name)

        inner = self.inner_itervar()
        index = self.rename_indexing(index)
        assert mode is None
        # TODO(jgong5): assert the index is an affine expression on the itervars in concern
        expanded_index = sympy.expand(index)
        if self.need_vec_transpose(expanded_index):
            tile_var = self.gen_transposed_tile_load_store(
                name, var, expanded_index, is_store=True
            )
            # vector store inside the kernel inner loop
            line = f"{value}.store({tile_var} + {cexpr(inner * self.tiling_factor)});"
            self.stores.writeline(name, line)
        else:
            new_index = self.scale_index_with_offset(
                expanded_index,
                self.tiling_factor,
                itervar_idx=self.outer_tiling_idx,
                offset=inner,
            )
            super().store(name, new_index, value, mode)

    def codegen_inner_loops(self, code):
        inner = self.inner_itervar()
        code.writeline(
            f"for (long {inner} = 0; {inner} < {self.tiling_factor}; {inner}++)"
        )


class CppTile2DTailKernel(CppKernel):
    """
    A scalar kernel that handles the tail of inner-most loop split from a 2d tiling. The tile of the outer
    loop axis is handled with a kernel inner loop (see method `codegen_inner_loops`).
    """

    def __init__(self, args, num_threads, tiling_factor, outer_tiling_idx):
        super().__init__(args, num_threads)
        self.outer_tiling_idx = outer_tiling_idx
        self.tiling_factor = tiling_factor

    def inner_itervar(self):
        return sympy.symbols(f"{self.itervars[self.outer_tiling_idx]}_inner")

    def transform_index(self, index):
        index = self.rename_indexing(index)
        expanded_index = sympy.expand(index)
        new_index = self.scale_index_with_offset(
            expanded_index,
            self.tiling_factor,
            itervar_idx=self.outer_tiling_idx,
            offset=self.inner_itervar(),
        )
        return new_index

    def load(self, name: str, index: sympy.Expr):
        new_index = self.transform_index(index)
        return super().load(name, new_index)

    def store(self, name, index, value, mode=None):
        assert "buf" in name
        var = self.args.output(name)
        assert mode is None
        new_index = self.transform_index(index)
        super().store(name, new_index, value, mode)

    def codegen_inner_loops(self, code):
        inner = self.inner_itervar()
        code.writeline(
            f"for (long {inner} = 0; {inner} < {self.tiling_factor}; {inner}++)"
        )


class CppVecKernelChecker(CppVecKernel):
    def __init__(self, args, num_threads, tiling_factor):
        super(CppVecKernelChecker, self).__init__(args, num_threads, tiling_factor)

        # Since this kernel is only for checker but does not genreate any
        # code, so we need to decrease the kernel count.
        metrics.generated_kernel_count -= 1
        metrics.generated_cpp_vec_kernel_count -= 1

        # Used to recorde the graph wrapper code as the wrapper_code status could be
        # changed during graph run.
        self._orig_wrapper_code = None

        self.simd_vec = True
        self.fast_vec_list = []
        for k, v in CppVecOverrides.__dict__.items():
            if isinstance(v, staticmethod):
                self.fast_vec_list.append(k)
        self.exit_stack = contextlib.ExitStack()

        # Cache all the load result
        self.load_results: list[CSEVariable] = []
        self.load_supported_dtypes: list[torch.dtype] = [
            torch.float,
            torch.float32,
            torch.bool,
            torch.uint8,
        ]
        self.store_supported_dtypes: list[torch.dtype] = [torch.float, torch.float32]
        # Cache the dtypes of the store operation. If the store is mixing dtypes, the
        # vectorization would not support it as it is hard to determin the vec dtype
        self.store_dtypes: list[torch.dtype] = []
        # The dtype is used for vectorization
        self.vec_dtype: torch.dtype = torch.float32

    def is_indirect_indexing(self, index: sympy.Expr):
        for _load_res in self.load_results:
            # The index expression cotains a value that loads from memory
            if index.count(sympy_symbol(_load_res.name)) > 0:
                return True
        return False

    def could_vec(self, name: str, index: sympy.Expr):
        assert self.itervars is not None
        # Not a loop
        if len(self.itervars) == 0:
            return False

        if self.is_indirect_indexing(index):
            return False

        most_inner_var = self.itervars[-1]
        return self.is_invariant_under(most_inner_var, index) or self.is_stride1_at(
            most_inner_var, index
        )

    def is_mask(self, name: str, users: Dict[torch.fx.Node, None]):
        load_type = V.graph.get_dtype(name)
        if load_type == torch.bool:
            user_nodes = set([_node.target for _node in users.keys()])
            return user_nodes == set(["where", "masked"])
        elif load_type == torch.uint8:
            """
            If the load value is torch.uint8, then we only support the loaded
            value is as the mask.
            """
            user_nodes = set([_node.target for _node in users.keys()])
            if not user_nodes == set(["to_dtype"]):
                return False
            for _node in users.keys():
                assert len(_node.args)
                if _node.args[-1] != torch.bool:
                    return False
            return True
        else:
            return False

    def load(self, name: str, index: sympy.Expr):
        with RecordOptimizationContext(__name__) as node_ctx:
            load_dtype = V.graph.get_dtype(name)
            opt_ctx: OptimizationContext = node_ctx.get_opt_ctx()
            assert opt_ctx
            opt_ctx.dtype = load_dtype
            opt_ctx.is_load_as_mask = self.is_mask(name, node_ctx.get_fx_node().users)

            var = self.cse.newvar()
            self.load_results.append(var)

            if load_dtype in [torch.bool, torch.uint8] and not opt_ctx.is_load_as_mask:
                self.simd_vec = False
                return var

            if load_dtype not in self.load_supported_dtypes:
                self.simd_vec = False
                return var

            index = self.rename_indexing(index)
            self.simd_vec = self.simd_vec and self.could_vec(name, index)
            return var

    def store(self, name, index, value, mode=None):
        with RecordOptimizationContext(__name__) as node_ctx:
            store_dtype = V.graph.get_dtype(name)

            opt_ctx: OptimizationContext = node_ctx.get_opt_ctx()
            assert opt_ctx
            opt_ctx.dtype = store_dtype

            store_dtype = torch.float if store_dtype == torch.float32 else store_dtype
            self.store_dtypes.append(store_dtype)
            if store_dtype not in self.store_supported_dtypes:
                self.simd_vec = False
                return self.simd_vec

            assert "buf" in name
            index = self.rename_indexing(index)

            if mode:
                self.simd_vec = False
                return False

            self.simd_vec = self.simd_vec and self.could_vec(name, index)
            return self.simd_vec

    def reduction(self, name, dtype, src_dtype, reduction_type, index, value):
        if (
            dtype == torch.float
            and src_dtype == torch.float
            and reduction_type in ["max", "min", "sum"]
        ):
            pass
        else:
            self.simd_vec = False
        return self.simd_vec

    def is_supported_cmp(self, node: torch.fx.Node):
        def get_node_dtype(node):
            if type(node) == torch.fx.Node:
                opt_ctx: OptimizationContext = get_current_node_opt_ctx()
                return opt_ctx.dtype if opt_ctx else None
            else:
                return None

        def get_cmp_dtypes(node: torch.fx.Node):
            return get_node_dtype(node.args[-2]), get_node_dtype(node.args[-1])

        assert len(node.args) >= 2
        # cmp(x, y): y is a magic value like x >= 1
        if type(node.args[-1]) in [int, float]:
            return True
        # cmp(x, y): x is a magic value like 1 >= y
        if type(node.args[-2]) in [int, float]:
            return False

        left_dtype, right_dtype = get_cmp_dtypes(node)
        if left_dtype is None or right_dtype is None:
            # TODO(Eikan): Should be conservative?
            return True
        else:
            return left_dtype == right_dtype

    def is_load_only_block(self, sub_graph: torch.fx.Graph):
        # The sub graph only contains "placeholder", "output", "get_index", "load"
        is_load_only = False
        load_dtype = None
        skip_io_nodes = ["placeholder", "output"]
        for _node in sub_graph.nodes:
            if _node.op in skip_io_nodes:
                continue

            if _node.target not in ["load", "get_index"]:
                # The body contains non load node
                is_load_only = False
                break

            if _node.target == "load":
                _, name, _ = _node.args
                load_dtype = V.graph.get_dtype(name)
                is_load_only = True

        return is_load_only, load_dtype

    def __exit__(self, exc_type, exc_val, exc_tb):
        assert self._orig_wrapper_code is not None
        # Restore the wrapper_code
        V.graph.wrapper_code = self._orig_wrapper_code
        self.exit_stack.__exit__(exc_type, exc_val, exc_tb)

    def __enter__(self):
        # Recorde the graph wrapper code. The wrapper_code status could be
        # changed during graph run. Regarding this checker, we also need to
        # run the graph but we don't expect to change any status that would
        # impact the code generation. Hence, we record the graph wapper code
        # and replace it with a dummy warpper_code and then restore to the
        # original one as long as the checker is finished.
        self._orig_wrapper_code = V.graph.wrapper_code
        V.graph.wrapper_code = WrapperCodeGen()

        class VecCheckerProxy:
            @staticmethod
            def _bin_cmp_op(x, y):
                current_node: torch.fx.Node = V.interpreter.current_node
                if not self.is_supported_cmp(current_node):
                    self.simd_vec = False
                return self.simd_vec

            @staticmethod
            def __getattr__(name):
                bin_cmp_ops = ["eq", "ne", "le", "ge", "lt", "gt"]

                def inner(*args, **kwargs):
                    if name in bin_cmp_ops:
                        return VecCheckerProxy._bin_cmp_op(args, kwargs)

                    if not (name in self.fast_vec_list):
                        self.simd_vec = False
                    return self.simd_vec

                return inner

            @staticmethod
            def load(name: str, index: sympy.Expr):
                return self.load(name, index)

            @staticmethod
            def store(name, index, value, mode=None):
                return self.store(name, index, value, mode=mode)

            @staticmethod
            def reduction(name, dtype, src_dtype, reduction_type, index, value):
                return self.reduction(
                    name, dtype, src_dtype, reduction_type, index, value
                )

            @staticmethod
            def constant(val, dtype):
                with RecordOptimizationContext(__name__) as node_ctx:
                    opt_ctx: OptimizationContext = node_ctx.get_opt_ctx()
                    assert opt_ctx
                    opt_ctx.dtype = dtype
                    i32_iinfo = numpy.iinfo(numpy.int32)
                    if (
                        dtype == torch.int64
                        and val <= i32_iinfo.max
                        and val >= i32_iinfo.min
                    ):
                        opt_ctx.dtype = torch.int32

                    f32_iinfo = numpy.finfo(numpy.float32)
                    if dtype == torch.double:
                        if (
                            (val <= f32_iinfo.max and val >= f32_iinfo.min)
                            or (val == numpy.inf)
                            or (val == -numpy.inf)
                        ):
                            opt_ctx.dtype = torch.float32

                    supported_dtype = (torch.float32, torch.int32)
                    is_supported_dtype = opt_ctx.dtype in (supported_dtype)
                    if not is_supported_dtype:
                        self.simd_vec = False
                    return is_supported_dtype

            @staticmethod
            def index_expr(expr, dtype):
                def mod_indexing_rep(x, y, z):
                    if z.is_constant():
                        return x / y

                    # never really happens, we'll bail on optimizing
                    return (x / y) % z

                def indexing_div_rep(x, y):
                    return x / y

                with RecordOptimizationContext(__name__) as node_ctx:
                    assert len(self.ranges) == len(self.itervars)

                    opt_ctx: OptimizationContext = node_ctx.get_opt_ctx()
                    assert opt_ctx
                    max_expr = expr.replace(
                        ir.ModularIndexing, mod_indexing_rep
                    ).replace(ir.IndexingDiv, indexing_div_rep)
                    min_expr = max_expr
                    for idx in range(len(self.ranges)):
                        max_expr = sympy.maximum(
                            max_expr,
                            self.itervars[idx],
                            sympy.Interval(0, self.ranges[idx]),
                        )
                        min_expr = sympy.minimum(
                            min_expr,
                            self.itervars[idx],
                            sympy.Interval(0, self.ranges[idx]),
                        )
                    i32_iinfo = numpy.iinfo(numpy.int32)
                    if (
                        dtype == torch.int64
                        and max_expr <= i32_iinfo.max
                        and min_expr >= i32_iinfo.min
                    ):
                        opt_ctx.dtype = torch.int32
                    else:
                        opt_ctx.dtype = dtype
                        self.simd_vec = False

<<<<<<< HEAD
                    # Pick the most inner loop variable since we always vectorize the
                    # most inner loop
                    most_inner_var = self.itervars[-1]
                    most_inner_loop_irrevelant = self.is_var_irrevelant(
                        most_inner_var, expr
                    )
                    if not most_inner_loop_irrevelant:
                        self.simd_vec = False
                    opt_ctx.is_most_inner_loop_irrevelant = most_inner_loop_irrevelant
                    tmp_var = self.cse.newvar()
                    return tmp_var
=======
                # Pick the most inner loop variable since we always vectorize the
                # most inner loop
                most_inner_var = self.itervars[-1]
                most_inner_loop_irrevelant = self.is_invariant_under(
                    most_inner_var, expr
                )
                if not most_inner_loop_irrevelant:
                    self.simd_vec = False
                current_node.meta[
                    "most_inner_loop_irrevelant"
                ] = most_inner_loop_irrevelant
                tmp_var = self.cse.newvar()
                return tmp_var
>>>>>>> 10439401

            @staticmethod
            def indirect_indexing(index_var):
                self.simd_vec = False
                return sympy.Symbol(str(index_var))

            @staticmethod
            def masked(mask, body, other):
                with RecordOptimizationContext(__name__) as node_ctx:
                    opt_ctx: OptimizationContext = node_ctx.get_opt_ctx()
                    assert opt_ctx
                    is_masked_load, load_dtype = self.is_load_only_block(body.graph)
                    opt_ctx.dtype = load_dtype
                    opt_ctx.is_masked_load = is_masked_load

                    _simd_vec = is_masked_load and load_dtype in [
                        torch.float32,
                        torch.float,
                    ]
                    if not _simd_vec:
                        self.simd_vec = False

                    tmp_var = self.cse.newvar()
                    return tmp_var

            @staticmethod
            def to_dtype(x, dtype):
                with RecordOptimizationContext(__name__) as node_ctx:
                    opt_ctx: OptimizationContext = node_ctx.get_opt_ctx()
                    assert opt_ctx
                    opt_ctx.dtype = dtype

                    if dtype != torch.bool:
                        self.simd_vec = False
                    return x

        self.exit_stack.enter_context(V.set_ops_handler(VecCheckerProxy()))
        self.exit_stack.enter_context(V.set_kernel_handler(self))
        return self


class CppTile2DKernelChecker(CppVecKernelChecker):
    """
    Currently, we only address the situations with following constraints.
    1. There exists one and only one fp32 load/store with outer loop var having contiguous buffer accesses.
    2. When a load/store doesn't have contiguous access in an outer loop var, the access should be
       vectorizable from the inner-most dim.
    3. No reduction.
    """

    def __init__(self, args, num_threads, tiling_factor):
        super().__init__(args, num_threads, tiling_factor)
        self.can_tile2d = True
        self.outer_tiling_idx = -1

    def check_can_tile2d(self, name: str, index: sympy.Expr):
        if not self.can_tile2d:
            return
        # check contiguity from any of the outer loops
        has_stride1 = False
        for loop_idx, itervar in enumerate(self.itervars[:-1]):
            if self.is_stride1_at(itervar, index):
                # only support 2d tile now
                if V.graph.get_dtype(name) not in [torch.float, torch.float32] or (
                    self.outer_tiling_idx >= 0 and self.outer_tiling_idx != loop_idx
                ):
                    self.can_tile2d = False
                    return
                else:
                    self.outer_tiling_idx = loop_idx
                has_stride1 = True
        if not has_stride1 and not self.could_vec(name, index):
            self.can_tile2d = False
        return self.can_tile2d

    def load(self, name: str, index: sympy.Expr):
        if not V.graph.get_dtype(name) in [
            torch.float,
            torch.float32,
            torch.bool,
            torch.uint8,
        ]:
            self.can_tile2d = False
            return self.can_tile2d
        index = self.rename_indexing(index)
        return self.check_can_tile2d(name, index)

    def store(self, name, index, value, mode=None):
        if not V.graph.get_dtype(name) in [
            torch.float,
            torch.float32,
        ]:
            self.can_tile2d = False
            return self.can_tile2d
        index = self.rename_indexing(index)
        return self.check_can_tile2d(name, index)

    def reduction(self, name, dtype, src_dtype, reduction_type, index, value):
        self.can_tile2d = False
        return self.can_tile2d

    def __exit__(self, exc_type, exc_val, exc_tb):
        super().__exit__(exc_type, exc_val, exc_tb)
        if not self.simd_vec or self.outer_tiling_idx < 0:
            self.can_tile2d = False


class CppKernelProxy(CppKernel):
    def __init__(self, kernel_group):
        super(CppKernelProxy, self).__init__(
            kernel_group.args, kernel_group.ws.num_threads
        )
        self.kernel_group = kernel_group
        self.loop_nest = None
        self.call_ranges = None
        self.picked_vec_isa: codecache.VecISA = codecache.pick_vec_isa()

    def codegen_nodes(self, nodes):
        kernel_group = self.kernel_group
        _, (group, reduction_group) = max(
            nodes, key=lambda x: int(x.is_reduction())
        ).group

        def codegen_kernel(cls, *args):
            with kernel_group.new_kernel(cls, *args) as kernel:
                run(kernel)

                # Ugly hack to maitain the metrics kernel count since
                # we only count in CppKernelProxy, not those contained in it
                metrics.generated_kernel_count -= 1

                return kernel

        def run(kernel):
            vars, reduction_vars = kernel.set_ranges(group, reduction_group)
            in_suffix = False
            for node in nodes:
                if node.group[1] in [
                    (group, reduction_group),
                    (group + reduction_group, ()),
                ]:
                    assert not in_suffix
                    node.run(vars, reduction_vars)
                else:
                    in_suffix = True
                    assert node.group[1] == (
                        group,
                        (),
                    ), f"unexpected group: {node.group[1]} != {group}, {reduction_group}"
                    # we can fuse in some extra pointwise into the suffix
                    with kernel.write_to_suffix():
                        node.run(vars, ())

        scalar_kernel = codegen_kernel(CppKernel)
        inner_most_idx = len(scalar_kernel.itervars) - 1
        self.call_ranges = scalar_kernel.call_ranges
        self.loop_nest = LoopNestWithSplit.build(scalar_kernel)

        if not self.picked_vec_isa:
            return

        # TODO(jgong5): support alternative tiling factors and data types
        tiling_factor = self.picked_vec_isa.nelements(dtype=torch.float)

        # Kernels share the same global contexts like V.graph.wrapper_code, V.kernel.args.
        # But the generated scalar kernel has updated these global contexts. Hence, the other kernels
        # should not do this again to avoid context conflict. By now, we only control the
        # config.inplace_buffers. In the future, we could maintain more contexts.
        with patch.object(torch._inductor.config, "inplace_buffers", False):

            with CppVecKernelChecker(
                deepcopy(self.kernel_group.args), parallel_num_threads(), tiling_factor
            ) as vec_checker:
                run(vec_checker)

            with CppTile2DKernelChecker(
                deepcopy(self.kernel_group.args), parallel_num_threads(), tiling_factor
            ) as tile2d_checker:
                run(tile2d_checker)

            if vec_checker.simd_vec:
                main_loop, tail_loop = self.loop_nest.split_with_tiling(
                    inner_most_idx, factor=tiling_factor
                )
                main_loop.set_kernel(codegen_kernel(CppVecKernel, tiling_factor))
                tail_loop.set_kernel(scalar_kernel)
                main_loop.simd_vec = True
                tail_loop.simd_omp = True
                # We chop the loop into two cubes by the nelements - main loop and tail loop.
                # Regarding the main loop, it is straightforward that it could be vectorized with
                # nelements. But for the tail loop, it still could be vectorized. For example,
                # if the nelements is 8(256bits), then the tail loop still could be vectorized
                # as 4(128bits).
                tail_loop.simd_nelements = tiling_factor // 2
            elif tile2d_checker.can_tile2d:
                outer_tiling_idx = tile2d_checker.outer_tiling_idx
                assert outer_tiling_idx < inner_most_idx
                outer_main_loop, outer_tail_loop = self.loop_nest.split_with_tiling(
                    outer_tiling_idx, factor=tiling_factor
                )
                outer_tail_loop.set_kernel(scalar_kernel)
                inner_main_loop, inner_tail_loop = outer_main_loop.split_with_tiling(
                    inner_most_idx - outer_tiling_idx, factor=tiling_factor
                )
                inner_main_loop.set_kernel(
                    codegen_kernel(CppTile2DKernel, tiling_factor, outer_tiling_idx)
                )
                inner_tail_loop.set_kernel(
                    codegen_kernel(CppTile2DTailKernel, tiling_factor, outer_tiling_idx)
                )

    def codegen_loops(self, code, worksharing):
        self.codegen_loops_impl(self.loop_nest, code, worksharing)


class CppScheduling:
    def __init__(self, scheduler):
        self.scheduler = scheduler
        self.get_kernel_group()

    def group_fn(self, sizes):
        return tuple(tuple(map(V.graph.sizevars.simplify, s)) for s in sizes)

    def get_kernel_group(self):
        from .wrapper import CppWrapperCodeGen

        if isinstance(V.graph.wrapper_code, CppWrapperCodeGen):
            self.kernel_group = CppWrapperKernelGroup()
        else:
            self.kernel_group = KernelGroup()

    @staticmethod
    def can_fuse_horizontal(node1, node2):
        _, (vars1, reduce1) = node1.group
        _, (vars2, reduce2) = node2.group
        if vars1 == vars2 and reduce1 == reduce2:
            return True
        if reduce1 == () and vars1 == vars2 + reduce2:
            return True
        # TODO(jansel): allow fusion pointwise (vars1, ()) suffix?
        return False

    @classmethod
    def can_fuse_vertical(cls, node1, node2):
        return cls.can_fuse_horizontal(node1, node2) and not node1.is_reduction()

    def codegen_nodes(self, nodes):
        """
        Turn an set of pre-fused nodes into a C++ kernel.
        """
        kernel_group = self.kernel_group

        cpp_kernel_proxy = CppKernelProxy(kernel_group)
        cpp_kernel_proxy.codegen_nodes(nodes)

        kernel_group.finalize_kernel(cpp_kernel_proxy, None)

    def codegen_sync(self):
        pass

    def flush(self):
        self.kernel_group.codegen_define_and_call(V.graph.wrapper_code)
        self.get_kernel_group()


class KernelGroup:
    def __init__(self):
        super().__init__()
        self.args = KernelArgs()
        self.loops_code = BracesBuffer()
        self.ws = WorkSharing(self.loops_code)
        self.stack = contextlib.ExitStack()
        self.stack.enter_context(self.ws)
        self.count = 0

    def new_kernel(self, cls, *args):
        return cls(self.args, parallel_num_threads(), *args)

    def finalize_kernel(self, new_kernel, scheduler):
        self.count += 1
        code = self.loops_code
        ws = self.ws
        new_kernel.codegen_loops(code, ws)

    def codegen_define_and_call(self, wrapper):
        self.stack.close()
        if self.count == 0:
            return

        kernel_name = "kernel_cpp_" + wrapper.next_kernel_suffix()
        arg_defs, call_args, arg_types = self.args.cpp_argdefs()
        arg_defs = ",\n".ljust(25).join(arg_defs)
        arg_types = ",".join(arg_types)
        code = BracesBuffer()
        # TODO: support kernel profile on other platforms
        enable_kernel_profile = (
            config.cpp.enable_kernel_profile and sys.platform == "linux"
        )
        if enable_kernel_profile:
            code.writelines(["#include <ATen/record_function.h>"])
        code.writelines([cpp_prefix(), "" f'extern "C" void kernel({arg_defs})'])
        with code.indent():
            if enable_kernel_profile:
                graph_id = V.graph.graph_id
                prefix = "graph_" + str(graph_id) + "_" if graph_id is not None else ""
                code.writelines(
                    [
                        f'RECORD_FUNCTION("{prefix + kernel_name}", c10::ArrayRef<c10::IValue>({{}}));'
                    ]
                )
            for old, new in self.args.aliases():
                code.writeline(f"auto {old} = {new};")
            code.splice(self.loops_code)

        codecache_def = IndentedBuffer()
        codecache_def.writeline("async_compile.cpp('''")
        codecache_def.splice(code)
        codecache_def.writeline("''')")

        codecache_str = codecache_def.getvalue()
        # TODO(voz): Ostensibly, we should not need this. But there are cases where C++ codegen does
        # not use BracesBuffer, so we have no good indicator of a C++ buffer atm.
        codecache_str = codecache_str.replace("#pragma CMT", "//")
        wrapper.define_kernel(kernel_name, codecache_str)
        wrapper.load_kernel(kernel_name, code, arg_types)
        # generate the code to call this
        wrapper.generate_kernel_call(kernel_name, call_args)


class CppWrapperKernelGroup(KernelGroup):
    def __init__(self):
        super().__init__()
        self.args = CppWrapperKernelArgs()


class WorkSharing:
    def __init__(self, code):
        self.code = code
        self.in_parallel = False
        self.num_threads = None
        self.stack = contextlib.ExitStack()

    def parallel(self, threads):
        if self.in_parallel and threads != self.num_threads:
            # wrong number of threads
            self.close()
        if not self.in_parallel:
            self.num_threads = threads
            self.in_parallel = True
            if config.cpp.dynamic_threads:
                self.code.writeline("#pragma omp parallel")
            else:
                self.code.writeline(f"#pragma omp parallel num_threads({threads})")
            self.stack.enter_context(self.code.indent())

    def single(self):
        if self.in_parallel:
            self.code.writeline("#pragma omp single")
        return self.in_parallel

    def close(self):
        self.stack.close()
        self.in_parallel = False

    def __enter__(self):
        self.stack.__enter__()
        return self

    def __exit__(self, exc_type, exc_val, exc_tb):
        self.stack.__exit__(exc_type, exc_val, exc_tb)


@dataclasses.dataclass
class LoopLevel:
    var: sympy.Expr = None
    size: sympy.Expr = None
    offset: sympy.Expr = sympy.Integer(0)
    steps: sympy.Expr = sympy.Integer(1)
    parallel: int = 0
    simd_omp: bool = False
    picked_vec_isa: codecache.VecISA = codecache.pick_vec_isa()
    simd_nelements: int = picked_vec_isa.nelements() if picked_vec_isa else 0
    simd_vec: bool = False
    collapsed: bool = False
    reduction_var_map: Dict[str, str] = None
    parent: "LoopLevel" = None
    # the next inner level of the loop, empty if it is inner-most
    # contains >1 LoopLevel if the inner level of loop is split
    inner: List["LoopLevel"] = dataclasses.field(default_factory=list)
    # kernel assigned to this loop level, only valid when it is a leaf
    kernel: CppKernel = None

    def get_kernels(self) -> List[CppKernel]:
        """Get all kernel objects under this loop level"""
        if self.kernel:
            return [self.kernel]
        kernels = []
        for loop in self.inner:
            kernels += loop.get_kernels()
        return kernels

    def set_kernel(self, kernel: CppKernel):
        """
        Set the kernel under this loop level. No split is allowed under
        this loop level.
        """
        if not self.inner:
            self.kernel = kernel
            loop = self
            if loop.is_reduction():
                loop.reduction_var_map = kernel.reduction_var_map.copy()
                loop = loop.parent
                while loop is not None and loop.is_reduction():
                    loop.reduction_var_map.update(kernel.reduction_var_map)
                    loop = loop.parent
            return
        assert len(self.inner) == 1
        self.inner[0].set_kernel(kernel)

    def get_loops_at(self, depth) -> List["LoopLevel"]:
        if depth == 0:
            return [self]
        else:
            loops = []
            for loop in self.inner:
                loops += loop.get_loops_at(depth - 1)
            return loops

    def is_reduction(self):
        return bool(self.reduction_var_map)

    def split_with_tiling(self, depth, factor):
        def clone_inner():
            inner = []
            if self.inner:
                for loop in self.inner:
                    inner.append(loop.clone())
            return inner

        def do_split_with_tiling():
            sympy_factor = sympy.Integer(factor)

            main_loop_range = ir.IndexingDiv(self.size, sympy_factor)
            main_loop = LoopLevel(self.var, main_loop_range)
            main_loop.parallel = self.parallel
            main_loop.collapsed = False
            main_loop.reduction_var_map = self.reduction_var_map
            main_loop.inner = clone_inner()
            if main_loop.inner:
                for loop in main_loop.inner:
                    loop.parent = main_loop

            offset = main_loop_range * sympy_factor
            tail_loop = LoopLevel(self.var, self.size)
            tail_loop.offset = offset
            tail_loop.parallel = self.parallel
            tail_loop.collapsed = False
            tail_loop.reduction_var_map = self.reduction_var_map
            tail_loop.inner = clone_inner()
            if tail_loop.inner:
                for loop in tail_loop.inner:
                    loop.parent = tail_loop

            return main_loop, tail_loop

        if depth == 0:
            main_loop, tail_loop = do_split_with_tiling()
            parent = self.parent
            if parent:
                parent.inner = [main_loop, tail_loop]
                main_loop.parent = parent
                tail_loop.parent = parent
            return main_loop, tail_loop
        else:
            assert len(self.inner) == 1
            return self.inner[0].split_with_tiling(depth - 1, factor)

    def clone(self):
        loop = copy(self)
        if self.inner:
            for idx, inner_loop in enumerate(self.inner):
                loop.inner[idx] = inner_loop.clone()
                loop.inner[idx].parent = loop
        loop.kernel = deepcopy(self.kernel)
        return loop

    def lines(self):
        if self.reduction_var_map:
            reduction = " " + " ".join(
                f"reduction({RTYPE_TO_CPP[rtype]}:{var})"
                for var, rtype in self.reduction_var_map.items()
            )
        else:
            reduction = ""
        simd = (
            f"simd simdlen({self.simd_nelements}) "
            if self.simd_omp and self.simd_nelements > 1
            else ""
        )
        if self.parallel:
            # TODO(jansel): look into chunk size and other schedules
            line1 = f"#pragma omp for{reduction} "
            if self.parallel > 1:
                line1 += f" collapse({self.parallel})"
            if self.simd_omp:
                line1 = line1.replace(" for ", f" for {simd}")
        elif self.simd_vec:
            line1 = ""
        elif self.simd_omp:
            line1 = f"#pragma omp {simd}{reduction}"
        elif not self.reduction_var_map and codecache.is_gcc():
            line1 = "#pragma GCC ivdep"
        else:
            line1 = ""
        line2 = f"for({INDEX_TYPE} {self.var}={cexpr(self.offset)}; {self.var}<{cexpr(self.size)}; {self.var}+={cexpr(self.steps)})"
        if self.collapsed or not line1:
            return [line2]
        return [line1, line2]


@dataclasses.dataclass
class LoopNestWithSplit:
    """
    A loop-nest like structure but with some loop level split along
    the loop range into the main tiling loop and the tail. It is built
    with the `build` method as a loop nest and then split with
    `split_with_tiling` at some depth.

    A typical case is for vectorization where we typically split at the inner-most
    loop level. A more complicated case is 2D tiling where we split at
    both inner-most and outer levels.
    """

    root: List[LoopLevel] = None
    kernel: CppKernel = None

    @staticmethod
    def build(kernel: CppKernel):
        """Build a LoopNest with the given `kernel` as the leaf"""
        itervars = kernel.itervars
        ranges = kernel.ranges
        reduction_depth = kernel.reduction_depth

        root: List[LoopLevel] = []
        levels: List[LoopLevel] = root
        loop: LoopLevel = None
        for loop_idx, (var, size) in enumerate(zip(itervars, ranges)):
            loop = LoopLevel(var, size, parent=loop)
            if loop_idx >= reduction_depth:
                loop.reduction_var_map = kernel.reduction_var_map.copy()
            levels.append(loop)
            levels = loop.inner
        loop_nest = LoopNestWithSplit(root, len(itervars))
        if loop:
            loop.kernel = kernel
        else:
            loop_nest.kernel = kernel
        return loop_nest

    def __bool__(self):
        return bool(self.root)

    def get_loops_at(self, depth) -> List[LoopLevel]:
        """Get all the loop levels at the given `depth` (most outer loop has depth 0)"""
        loops = []
        for loop in self.root:
            loops += loop.get_loops_at(depth)
        return loops

    @cache_on_self
    def max_parallel_depth(self):
        """
        Maximal allowed depth for parallelism:
        1) Levels without splitting and
        2) All reduction or non-reduction levels
        When the loop is split at the top level, the max depth is 1.
        """
        max_depth = 0
        loops = self.root
        if len(loops) > 1:
            return 1
        is_reduction = loops[0].is_reduction() if loops else False
        while len(loops) == 1 and loops[0].is_reduction() == is_reduction:
            max_depth += 1
            loops = loops[0].inner
        return max_depth

    def is_reduction_only(self):
        """
        Whether all the loops are for reduction. Reduction loops
        are always the inner most ones.
        """
        return self.root and self.root[0].is_reduction()

    def mark_parallel(self, par_depth):
        assert (
            par_depth <= self.max_parallel_depth()
        ), "Parallel depth cannot exceed the maximal allowed parallel depth"
        loops = self.root
        for loop in loops:
            loop.parallel = par_depth
        for i in range(1, par_depth):
            loops = loops[0].inner
            loops[0].collapsed = True

    def split_with_tiling(self, depth, factor):
        """
        Split the loop into main and tail loops at given `depth` so that the range
        of the main loop has range `floor_div(range, factor) * factor` and
        the tail loop handles the remainder. The main loop is tiled
        according to the `factor`.
        """
        loops = self.get_loops_at(depth)
        assert len(loops) == 1
        split_loops = loops[0].split_with_tiling(0, factor)
        if depth == 0:
            self.root = split_loops
        return split_loops<|MERGE_RESOLUTION|>--- conflicted
+++ resolved
@@ -5,12 +5,8 @@
 import sys
 from copy import copy, deepcopy
 from pathlib import Path
-<<<<<<< HEAD
 from typing import ClassVar, Dict, List
-=======
-from typing import Dict, List
 from unittest.mock import patch
->>>>>>> 10439401
 
 import numpy
 import sympy
@@ -1542,7 +1538,6 @@
                         opt_ctx.dtype = dtype
                         self.simd_vec = False
 
-<<<<<<< HEAD
                     # Pick the most inner loop variable since we always vectorize the
                     # most inner loop
                     most_inner_var = self.itervars[-1]
@@ -1554,21 +1549,6 @@
                     opt_ctx.is_most_inner_loop_irrevelant = most_inner_loop_irrevelant
                     tmp_var = self.cse.newvar()
                     return tmp_var
-=======
-                # Pick the most inner loop variable since we always vectorize the
-                # most inner loop
-                most_inner_var = self.itervars[-1]
-                most_inner_loop_irrevelant = self.is_invariant_under(
-                    most_inner_var, expr
-                )
-                if not most_inner_loop_irrevelant:
-                    self.simd_vec = False
-                current_node.meta[
-                    "most_inner_loop_irrevelant"
-                ] = most_inner_loop_irrevelant
-                tmp_var = self.cse.newvar()
-                return tmp_var
->>>>>>> 10439401
 
             @staticmethod
             def indirect_indexing(index_var):
