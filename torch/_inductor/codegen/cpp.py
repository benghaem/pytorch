--- conflicted
+++ resolved
@@ -1564,15 +1564,6 @@
             if self.tiling_idx >= self.reduction_depth:
                 # Horizontal reduction
                 self.reduction_suffix.writeline(
-<<<<<<< HEAD
-                    DeferredLine(name, f"{var}[{cexpr_index(index)}] = {value};")
-                )
-            else:
-                # Vertical reduction
-                self.reduction_suffix.writeline(
-                    DeferredLine(name, f"{value}.store({var} + {cexpr_index(index)});")
-                )
-=======
                     DeferredLine(
                         name,
                         f"{var}[{cexpr_index(index)}] = static_cast<{DTYPE_TO_CPP[out_dtype]}>({tmpvar});",
@@ -1603,7 +1594,13 @@
                             f"Unsupported reduction type {reduction_type} from {dtype} to {out_dtype}"
                         )
                 self.reduction_suffix.writelines(store_lines)
->>>>>>> 9c398d0b
+                    DeferredLine(name, f"{var}[{cexpr_index(index)}] = {value};")
+                )
+            else:
+                # Vertical reduction
+                self.reduction_suffix.writeline(
+                    DeferredLine(name, f"{value}.store({var} + {cexpr_index(index)});")
+                )
 
         self.cse.store_cache[name] = value
 
