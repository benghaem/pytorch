import collections
import contextlib
import dataclasses
import functools
import itertools
import logging
import math
import operator
from typing import Dict, List, Set

import sympy

import torch

import torch._logging
from ..._dynamo import config as dynamo_config
from .. import config, ir, scheduler
from ..codecache import get_code_path
from ..ir import ReductionHint
from ..optimize_indexing import indexing_dtype_strength_reduction
from ..utils import (
    get_fused_kernel_name,
    get_kernel_metadata,
    instance_descriptor,
    next_power_of_2,
    sympy_product,
    sympy_subs,
    sympy_symbol,
    unique,
)
from ..virtualized import ops, V

from .common import (
    CSEVariable,
    DeferredLine,
    free_symbol_startswith,
    IndentedBuffer,
    index_prevent_reordering,
    Kernel,
    OpOverrides,
    PythonPrinter,
    SizeArg,
    TensorArg,
)

log = logging.getLogger(__name__)
schedule_log = torch._logging.getArtifactLogger(__name__, "schedule")


def signature_of(arg):
    from triton.runtime.jit import JITFunction

    if isinstance(arg, TensorArg):
        tye = JITFunction._type_of(arg.dtype)
        if V.graph.is_unspec_arg(arg.buffer):
            # had unwrapped 0d tensor as scalar
            new_tye = tye.lstrip("*")
            if new_tye in ["fp16", "bf16"]:
                return "fp32"
            else:
                return new_tye
        else:
            return tye
    if isinstance(arg, SizeArg):
        return JITFunction._key_of(V.graph.sizevars.size_hint(arg.expr))
    raise NotImplementedError(f"unhandled {type(arg)}: {arg}")


def config_of(args):
    from ..compile_fx import ALIGNMENT

    def is_aligned(x):
        if isinstance(x, TensorArg):
            return x.buffer not in V.graph.unaligned_buffers
        if isinstance(x, SizeArg):
            return V.graph.sizevars.maybe_guard_multiple_of(x.expr, ALIGNMENT)
        raise NotImplementedError(f"unhandled {type(x)}: {x}")

    divisible_by_16 = [i for i, arg in enumerate(args) if is_aligned(arg)]
    return instance_descriptor(tuple(divisible_by_16), ())


class TritonPrinter(PythonPrinter):
    def _print_floor(self, expr):
        assert len(expr.args) == 1
        return f"tl.math.floor({self.paren(self._print(expr.args[0]))})"


texpr = TritonPrinter().doprint
pexpr = PythonPrinter().doprint


def triton_compute_type(dtype):
    triton_type_name = str(dtype).split(".")[-1]
    if triton_type_name == "bool":
        triton_type_name = "int1"
    if triton_type_name in ("float16", "bfloat16"):
        # float16 math is done in float32 inside the kernel
        triton_type_name = "float32"
    return f"tl.{triton_type_name}"


def triton_constant(value):
    if value == float("inf"):
        return 'float("inf")'
    elif value == float("-inf"):
        return 'float("-inf")'
    elif math.isnan(value):
        return 'float("nan")'
    return repr(value)


class TritonCSEVariable(CSEVariable):
    def __init__(self, name):
        super().__init__(name)
        # We'll use this to track which masks the variable needs when used for indirect indexing
        self.mask_vars: Set[str] = set()

    def update_on_args(self, name, args, kwargs):
        # When making a variable that is going to be used in indirect indexing
        # if a where clause is used it should mean that the result is always a
        # valid index, so you shouldn't include any of the dependent variables
        # in the resulting load mask
        if name == "where":
            return
        for arg in args:
            if isinstance(arg, TritonCSEVariable):
                self.mask_vars.update(arg.mask_vars)


class TritonOverrides(OpOverrides):
    """Map element-wise ops to Triton"""

    @staticmethod
    def to_dtype(x, dtype: torch.dtype):
        if dtype == torch.bool:
            return f"({x} != 0)"
        elif dtype == torch.uint8:
            # to work around llvm uint conversion semantics
            # that produces 0's for negative values
            return f"{x}.to(tl.int8).to(tl.uint8)"
        return f"{x}.to({triton_compute_type(dtype)})"

    @staticmethod
    def constant(value, dtype):
        type_ = torch._prims_common.dtype_to_type(dtype)
        return triton_constant(type_(value))

    @staticmethod
    def abs(x):
        return f"tl.abs({x})"

    @staticmethod
    def libdevice_abs(x):
        return f"tl.math.abs({x})"

    @staticmethod
    def exp(x):
        return f"tl.exp({x})"

    @staticmethod
    def libdevice_exp(x):
        return f"tl.math.exp({x})"

    @staticmethod
    def exp2(x):
        return f"tl.math.exp2({x})"

    @staticmethod
    def expm1(x):
        return f"tl.math.expm1({x})"

    @staticmethod
    def sqrt(x):
        return f"tl.sqrt({x})"

    @staticmethod
    def libdevice_sqrt(x):
        return f"tl.math.sqrt({x})"

    @staticmethod
    def relu(x):
        return ops.maximum("0", x)

    @staticmethod
    def minimum(a, b):
        return f"tl.where({a} != {a}, {a}, tl.where({a} < {b}, {a}, {b}))"

    @staticmethod
    def maximum(a, b):
        return f"tl.where({a} != {a}, {a}, tl.where({a} > {b}, {a}, {b}))"

    @staticmethod
    def where(a, b, c):
        return f"tl.where({a}, {b}, {c})"

    @staticmethod
    def cos(x):
        return f"tl.cos({x})"

    @staticmethod
    def libdevice_cos(x):
        return f"tl.math.cos({x})"

    @staticmethod
    def sin(x):
        return f"tl.sin({x})"

    @staticmethod
    def libdevice_sin(x):
        return f"tl.math.sin({x})"

    @staticmethod
    def index_expr(expr, dtype):
        return V.kernel.indexing(expr)[0]

    @staticmethod
    def masked(mask, body, other):
        with V.kernel.mask_loads(mask) as new_mask:
            result = body()
        return ops.where(new_mask, result, triton_constant(other))

    @staticmethod
    def lgamma(x):
        return f"tl.math.lgamma({x})"

    @staticmethod
    def erf(x):
        return f"tl.math.erf({x})"

    @staticmethod
    def cosh(x):
        return f"tl.math.cosh({x})"

    @staticmethod
    def sinh(x):
        return f"tl.math.sinh({x})"

    @staticmethod
    def acos(x):
        return f"tl.math.acos({x})"

    @staticmethod
    def acosh(x):
        return f"tl.math.acosh({x})"

    @staticmethod
    def asin(x):
        return f"tl.math.asin({x})"

    @staticmethod
    def asinh(x):
        return f"tl.math.asinh({x})"

    @staticmethod
    def atan2(x, y):
        return f"tl.math.atan2({x}, {y})"

    @staticmethod
    def atan(x):
        return f"tl.math.atan({x})"

    @staticmethod
    def atanh(x):
        return f"tl.math.atanh({x})"

    @staticmethod
    def copysign(x, y):
        return f"tl.math.copysign({x}, {y})"

    @staticmethod
    def erfc(x):
        return f"tl.math.erfc({x})"

    @staticmethod
    def hypot(x, y):
        return f"tl.math.hypot({x}, {y})"

    @staticmethod
    def log10(x):
        return f"tl.math.log10({x})"

    @staticmethod
    def nextafter(x, y):
        return f"tl.math.nextafter({x}, {y})"

    @staticmethod
    def logical_and(a, b):
        return f"{a} & {b}"

    @staticmethod
    def logical_or(a, b):
        return f"{a} | {b}"

    @staticmethod
    def rand(seed, offset, _):  # _ here to keep the contract identical to CPU rand op
        return f"tl.rand({seed}, {offset})"

    @staticmethod
    def randn(seed, offset, _):  # _ here to keep the contract identical to CPU randn op
        return f"tl.randn({seed}, {offset})"

    @staticmethod
    def rsqrt(x):
        return f"tl.math.rsqrt({x})"

    @staticmethod
    def log1p(x):
        return f"tl.math.log1p({x})"

    @staticmethod
    def tan(x):
        return f"tl.math.tan({x})"

    @staticmethod
    def tanh(x):
        return f"tl.math.tanh({x})"

    @staticmethod
    def sigmoid(x):
        return f"tl.sigmoid({x})"

    @staticmethod
    def libdevice_sigmoid(x):
        return f"1/(1 + tl.math.exp(-({x})))"

    @staticmethod
    def signbit(x):
        # XX: This is wrong for the value -0.0 in floating point
        return f"tl.math.signbit({x}) if ({x}).dtype is tl.float32 else {x} < 0"

    @staticmethod
    def fmod(a, b):
        return f"tl.math.fmod({a}, {b})"

    @staticmethod
    def pow(a, b):
        return f"tl.math.pow({a}, {b})"

    @staticmethod
    def log(x):
        return f"tl.log({x})"

    @staticmethod
    def libdevice_log(x):
        return f"tl.math.log({x})"

    @staticmethod
    def isinf(x):
        return f"tl.math.isinf({x})"

    @staticmethod
    def isnan(x):
        return f"tl.math.isnan({x})"

    @staticmethod
    def round(x):
        return f"tl.math.nearbyint({x})"

    @staticmethod
    def floor(x):
        return f"tl.math.floor({x})"

    @staticmethod
    def floordiv(a, b):
        # See the comment in lowering.div_mode. a and b are integer type.
        # Similar to div_floor_kernel_cuda in pytorch core.
        # Notice that // in triton behaves as truncdiv instead of floordiv
        quot = f"{a} // {b}"
        rem = f"{a} % {b}"
        return f"tl.where(({a} < 0) != ({b} < 0), tl.where({rem} != 0, {quot} - 1, {quot}), {quot})"

    @staticmethod
    def trunc(x):
        return f"tl.math.trunc({x})"

    @staticmethod
    def truncdiv(a, b):
        # See the comment in lowering.div_mode. a and b are integer type.
        # Notice that // in triton behaves as truncdiv instead of floordiv
        return f"{a} // {b}"

    @staticmethod
    def ceil(x):
        return f"tl.math.ceil({x})"


@dataclasses.dataclass
class IterationRanges:
    """
    Each range tree represents multiple sets of iteration indexing
    in a single tiled dimension in the output kernel.

    If you have two loops ranges one (4, 3, 2) and another (4, 6),
    then the range tree will be:
            4 (i0)
        3 (i1)  6 (i3)
        2 (i2)
    Where i0 is shared between both loops, but then the split into
    different indexing vars.  All loop ranges must iterate over
    the same number of elements.
    """

    def __init__(
        self,
        name: str,
        var_list: List[sympy.Symbol],
        var_ranges: Dict[sympy.Symbol, sympy.Expr],
        numel: sympy.Expr,
        prefix: str,
        *,
        kernel: "Kernel",
        divisor=sympy.Integer(1),
        length=sympy.Integer(1),
    ):
        super().__init__()
        self.name = name
        self.var_list = var_list
        self.var_ranges = var_ranges
        self.numel = numel
        self.prefix = prefix
        self.divisor = divisor
        self.length = length
        self.kernel = kernel

    def is_loop(self):
        return self.prefix == "r" and not self.kernel.persistent_reduction


class IterationRangesRoot(IterationRanges):
    def __init__(
        self,
        name: str,
        numel: sympy.Expr,
        prefix: str,
        index: int,
        kernel: "Kernel",
        pid_cache=None,
    ):
        if pid_cache is None:
            pid_cache = {}
        super().__init__(
            name=name,
            var_list=[],
            var_ranges={},
            numel=numel,
            prefix=prefix,
            kernel=kernel,
        )
        self.index = index
        # Store all the nodes in one flat list
        self.nodes: Dict[sympy.Expr, IterationRangesEntry] = {}
        # This is for re-ordering program ID in triton mm template
        # pid_cache["tl.program_id(0)"] = pid_m
        self.pid_cache: Dict[str, str] = pid_cache

    def cache_clear(self):
        for node in self.nodes.values():
            node.cache_clear()

    def lookup(self, divisor, length):
        """
        Lookup a given RangeTreeEntry, creating it if needed
        """
        if V.graph.sizevars.maybe_guard_equals(divisor * length, self.numel):
            expr = ir.FloorDiv(sympy_symbol(f"{self.prefix}index"), divisor)
        else:
            expr = ir.ModularIndexing(
                sympy_symbol(f"{self.prefix}index"), divisor, length
            )

        if expr not in self.nodes:
            node = IterationRangesEntry(
                f"{self.prefix}{next(V.kernel.iter_vars_count)}",
                divisor,
                length,
                expr,
                self,
            )
            V.kernel.range_tree_nodes[node.symbol()] = node
            self.var_list.append(node.symbol())
            self.var_ranges[node.symbol()] = length
            self.nodes[expr] = node
        return self.nodes[expr]

    def construct_entries(self, lengths: List[sympy.Expr]):
        divisor = sympy.Integer(1)
        itervars = []
        for length in reversed(lengths):
            itervars.append(self.lookup(divisor, length))
            divisor = divisor * length
        return list(reversed(itervars))

    def construct(self, lengths: List[sympy.Expr]):
        return [e.symbol() for e in self.construct_entries(lengths)]

    def vars_and_sizes(self, index: sympy.Expr):
        """Figure out vars from this tree used in index"""
        nodes = [V.kernel.range_tree_nodes.get(s) for s in index.free_symbols]
        nodes = [n for n in nodes if n and n.prefix == self.prefix]
        nodes.sort(key=lambda x: V.graph.sizevars.size_hint(x.divisor))
        divisor = sympy.Integer(1)
        index_vars = []
        sizes = []

        def add(node):
            nonlocal divisor
            index_vars.append(node.symbol())
            sizes.append(node.length)
            divisor = divisor * node.length

        for node in nodes:
            if not V.graph.sizevars.maybe_guard_equals(node.divisor, divisor):
                # fill in unused index var
                add(self.lookup(divisor, ir.FloorDiv(node.divisor, divisor)))
                divisor = node.divisor
            add(node)
        if not V.graph.sizevars.maybe_guard_equals(self.numel, divisor):
            # fill in unused index var
            add(self.lookup(divisor, ir.FloorDiv(self.numel, divisor)))

        return list(reversed(index_vars)), list(reversed(sizes))

    def ranges_code(self):
        size = self.kernel.indexing_size_str(self.index, self.prefix)
        return f"tl.arange(0, {self.prefix.upper()}BLOCK){size}"

    def pid_cache_lookup(self, key):
        if key in self.pid_cache:
            return self.pid_cache[key]
        return key

    def codegen_header(self, code):
        x = self.prefix
        if self.is_loop():
            code.writeline(f"{self.name} = {x}offset + {x}base")
        elif x == "r" and self.kernel.persistent_reduction:
            # no need to "roffset = "
            code.writeline(
                f"{self.name} = {self.ranges_code()}",
            )
        else:
            pid = self.pid_cache_lookup(f"tl.program_id({self.index})")
            code.writelines(
                [
                    f"{x}offset = {pid} * {x.upper()}BLOCK",
                    f"{self.name} = {x}offset + {self.ranges_code()}",
                ]
            )
        code.writeline(f"{x}mask = {self.name} < {x}numel")


class IterationRangesEntry(IterationRanges):
    def __init__(
        self,
        name: str,
        divisor: sympy.Expr,
        length: sympy.Expr,
        expr: sympy.Expr,
        parent: IterationRanges,
    ):
        super().__init__(
            name=name,
            numel=parent.numel / length,
            var_list=parent.var_list,
            var_ranges=parent.var_ranges,
            prefix=parent.prefix,
            divisor=divisor,
            length=length,
            kernel=parent.kernel,
        )
        self.parent = parent
        self.codegen = functools.lru_cache(None)(self._codegen)
        self.expr = expr

    def set_name(self, name):
        self.codegen = lambda: name
        self.codegen.cache_clear = lambda: None
        self.name = name

    def cache_clear(self):
        self.codegen.cache_clear()

    def writeline(self, line):
        if self.is_loop():
            V.kernel.indexing_code.writeline(line)
        else:
            # lift non-reduction stores outside loop
            V.kernel.body.writeline(line)

    def _codegen(self):
        self.writeline(f"{self.name} = " + texpr(V.kernel.rename_indexing(self.expr)))
        return self.name

    def precomputed_args(self):
        # for dynamic shapes, find parts of indexing expressions that have to be precomputed
        precomputed_args = []
        if isinstance(self.expr, sympy.Symbol):
            return precomputed_args
        assert isinstance(self.expr, (ir.FloorDiv, ir.ModularIndexing)), type(self.expr)
        for arg in self.expr.args[1:]:
            if not isinstance(arg, (sympy.Integer, sympy.Symbol)):
                symbols = arg.free_symbols
                if len(symbols) > 0 and all(s.name.startswith("s") for s in symbols):
                    precomputed_args.append(arg)
        return precomputed_args

    def symbol(self):
        return sympy_symbol(self.name)

    def __hash__(self):
        return hash(self.name)

    def __eq__(self, other):
        return self.name == other.name


class TritonKernel(Kernel):
    overrides = TritonOverrides
    sexpr = pexpr

    def __init__(
        self,
        *groups,
        mutations=None,
        pid_cache=None,
        reduction_hint=ReductionHint.DEFAULT,
    ):
        if pid_cache is None:
            pid_cache = {}
        super().__init__()
        self.numels = [V.graph.sizevars.simplify(s) for s in groups]
        self.mutations = mutations
        self.range_trees = []
        self.range_tree_nodes = {}
        self.iter_vars_count = itertools.count()
        self.inside_reduction = self.numels[-1] != 1
        self._load_mask = None
        self.body = IndentedBuffer()
        self.indexing_code = IndentedBuffer()
        self.suffix = IndentedBuffer()
        self.outside_loop_vars = set()
        self.reduction_hint = reduction_hint
        self.persistent_reduction = self.should_use_persistent_reduction()
        self.initialize_range_tree(pid_cache)

        # define this in a closure to make cache local to object
        @functools.lru_cache(None)
        def simplify_indexing(index: sympy.Expr):
            index = V.graph.sizevars.simplify_with_ranges(index, self.var_ranges())
            for tree in self.range_trees:
                index = self.combine_contiguous_dims(index, tree)
            return index

        self.simplify_indexing = simplify_indexing

    def should_use_persistent_reduction(self):
        """
        Heuristic to set self.persistent_reduction and add guards
        if needed.
        """
        if not (self.inside_reduction and config.triton.persistent_reductions):
            return False
        threshold = {
            ReductionHint.INNER: 1024,
        }.get(self.reduction_hint, 64)
        hint = V.graph.sizevars.size_hint(self.numels[-1])
        if hint > threshold:
            return False
        # will need to recompile if we cross a larger power of 2 boundary
        V.graph.sizevars.guard_leq(self.numels[-1], next_power_of_2(hint))
        return True

    def initialize_range_tree(self, pid_cache):
        names = ["xindex", "yindex", "zindex"][: len(self.numels) - 1] + ["rindex"]
        for i in range(len(self.numels)):
            self.range_trees.append(
                IterationRangesRoot(
                    names[i], self.numels[i], names[i][0], i, self, pid_cache
                )
            )
        for tree in self.range_trees:
            # reduction indexing goes inside a loop
            if not tree.is_loop():
                tree.codegen_header(self.body)
        if self.inside_reduction and self.range_trees[-1].is_loop():
            # workaround for this issue:
            # https://gist.github.com/jansel/6527126f781559095c5531f98a4235a7
            self.body.writeline(f"rbase = {self.range_trees[-1].ranges_code()}")

    def disable_reduction(self):
        @contextlib.contextmanager
        def ctx():
            if self.numels[-1] == 1:
                assert not self.inside_reduction
                yield
                return
            if not self.persistent_reduction:
                # calling codegen_body() will flush all the pending buffers
                # and write out a reduction loop
                self.codegen_body()
            self.inside_reduction = False
            try:
                yield
                if not self.persistent_reduction:
                    # flush out any code before opening the next loop
                    self.codegen_body()
            finally:
                self.inside_reduction = True

        return ctx()

    def set_ranges(self, *lengths):
        assert len(lengths) == len(self.range_trees)
        return [
            ranges.construct(length)
            for length, ranges in zip(lengths, self.range_trees)
        ]

    @staticmethod
    def _split_iteration_ranges(
        groups: List[sympy.Expr], lengths: List[List[sympy.Expr]]
    ):
        sv = V.graph.sizevars
        new_ranges = [[] for _ in groups]
        remaining = [sv.simplify(g) for g in groups]
        var_count = itertools.count()

        def add_range(i, expr):
            expr = sv.simplify(expr)
            if not sv.maybe_guard_multiple_of(remaining[i], expr):
                raise CantSplit()
            # guard on the last item out
            sv.maybe_guard_equals(remaining[i], expr)
            remaining[i] = ir.FloorDiv(remaining[i], expr)
            new_ranges[i].append(expr)
            return next(var_count)

        def make_combined(size, idx1, idx2):
            def getter(flat_vars):
                return size * flat_vars[idx1] + flat_vars[idx2]

            return getter

        return_getters_groups = []
        current_group = 0
        for length_group in lengths:
            return_getters = []
            for size in length_group:
                if sv.maybe_guard_equals(size, 1):
                    return_getters.append(lambda _: sympy.Integer(0))
                    continue

                while (
                    current_group < len(remaining)
                    and sv.size_hint(remaining[current_group]) == 1
                ):
                    # scroll to next group with remaining elements
                    current_group += 1

                if sv.size_hint(size) > sv.size_hint(remaining[current_group]):
                    # need to break size in two
                    if not sv.maybe_guard_multiple_of(size, remaining[current_group]):
                        raise CantSplit()
                    size1 = remaining[current_group]
                    size2 = ir.FloorDiv(size, remaining[current_group])
                    return_getters.append(
                        make_combined(
                            size2,
                            add_range(current_group, size1),
                            add_range(current_group + 1, size2),
                        )
                    )
                else:
                    return_getters.append(
                        operator.itemgetter(add_range(current_group, size))
                    )
            return_getters_groups.append(return_getters)

        assert all(
            V.graph.sizevars.size_hint(s) == 1 for s in remaining
        ), f"failed to set ranges {remaining} {lengths}"

        return new_ranges, return_getters_groups

    @classmethod
    def is_compatible(cls, groups: List[sympy.Expr], lengths: List[List[sympy.Expr]]):
        try:
            cls._split_iteration_ranges(groups, lengths)
            return True
        except CantSplit:
            return False

    def split_and_set_ranges(self, lengths: List[List[sympy.Expr]]):
        """
        We may want to fuse `for i0 in s0*s1` into a tiled kernel with groups (s0, s1).

        To do this we need to split up the iteration space of i0 into something like:
            for i1 in s0:
              for i2 in s1:
                i0 = i1*s1 + i2
                ....

        This function matches and resplits lengths to the groups of
        this kernel to enable tiled + non-tiled fusions.
        """
        groups = [rt.numel for rt in self.range_trees]
        if not self.inside_reduction:
            groups[-1] = sympy.Integer(1)

        if len(lengths) == len(self.range_trees) and all(
            V.graph.sizevars.simplify(sympy_product(x) - g) == 0
            for x, g in zip(lengths, groups)
        ):
            return self.set_ranges(*lengths)

        new_ranges, return_getters_groups = self._split_iteration_ranges(
            groups, lengths
        )
        itervars = list(itertools.chain(*self.set_ranges(*new_ranges)))
        return [[fn(itervars) for fn in fns] for fns in return_getters_groups]

    def is_indirect_indexing(self, index: sympy.Expr):
        # tmpX  means indirect indexing
        return free_symbol_startswith(index, "tmp")

    def combine_contiguous_dims(self, index: sympy.Expr, tree: IterationRangesRoot):
        """
        More aggressive simplification to merge contiguous dims
        """
        if isinstance(index, (sympy.Integer, sympy.Symbol)):
            return index
        index_vars, sizes = tree.vars_and_sizes(index)
        if len(sizes) <= 1:
            return index
        new_sizes, reindex, prune = V.graph.sizevars._simplify_loops(
            index_vars, sizes, index_prevent_reordering([index], index_vars, sizes)
        )
        if new_sizes == sizes:
            return index
        new_index_vars = tree.construct(new_sizes)
        new_index = sympy_subs(index, dict(zip(index_vars, reindex(new_index_vars))))
        return new_index

    def indexing(
        self,
        index: sympy.Expr,
        *,
        copy_shape=None,
        dense_indexing=False,
        override_mask=None,
    ):
        """
        Compute the index and mask to pass to tl.load() or tl.store()
        """
        index = self.simplify_indexing(index)
        index = sympy_subs(index, V.graph.sizevars.precomputed_replacements)
        # if simple replacements didn't get rid of floor/ceil, try full subs
        if len(index.atoms(sympy.floor)) or len(index.atoms(sympy.ceiling)):
            index = index.subs(V.graph.sizevars.precomputed_replacements)
        # last resort, if no range vars are in the expr, hoist it
        # TODO instead of trying to blindly find complicated exprs, we should hoist the
        # inputs/outputs sizes and strides, but at the time indexing is generated
        # kernel inputs and outputs are not set yet, we'd need a deeper refactor
        # to do it this way

        if len(index.atoms(sympy.ceiling)):
            for a in index.atoms(sympy.ceiling):
                # for nested exprs, atoms yields top level first (?)
                # so if everything goes fine, lower level replacements will come up empty
                symbols = a.free_symbols
                if len(symbols) > 0 and all(
                    s.name.startswith("s") or s.name.startswith("ps") for s in symbols
                ):
                    replacements = {a: V.graph.sizevars.lookup_precomputed_size(a)}
                    index = sympy_subs(index, replacements)

        index_vars = index.free_symbols
        index_str = texpr(self.rename_indexing(self.codegen_indexing(index)))

        mask_vars: Set[str] = set()
        for var in index_vars:
            if override_mask:
                pass
            elif var.name.startswith("tmp"):
                # indirect indexing
                cse_var = self.cse.varname_map[var.name]
                mask_vars.update(cse_var.mask_vars)
            elif var.name.startswith(("s", "ps")):
                pass
            else:
                # var is one of xN, yN or rN
                assert var.name[0] in "xyr", var.name
                mask_vars.add(f"{var.name[0]}mask")

        need_dense = (
            config.triton.dense_indexing
            or dense_indexing
            or self._load_mask is not None
        ) and index != 0

        have_dense = True
        have_loop_vars = False
        dense_mask_vars = set()

        for tree in self.range_trees:
            if tree.prefix == "r" and not self.inside_reduction:
                continue
            if index_vars.intersection(tree.var_list):
                have_loop_vars = True
                have_dense = False
            dense_mask_vars.add(f"{tree.prefix}mask")

        expand_str = None

        if (need_dense and not have_dense) or isinstance(index, sympy.Integer):
            if copy_shape:
                index_str = f"{index_str} + tl.zeros({copy_shape}.shape, tl.int32)"
                expand_str = f"{copy_shape}.shape"
            else:
                index_str = f"{index_str} + tl.zeros({self.dense_size_str()}, tl.int32)"
                expand_str = self.dense_size_str()
            if isinstance(index, sympy.Integer):
                return index_str, set(), "None", expand_str
            else:
                mask_vars = dense_mask_vars
        elif not have_loop_vars and copy_shape:
            mask_vars = dense_mask_vars
            index_str = f"{index_str} + tl.zeros({copy_shape}.shape, tl.int32)"

        if override_mask:
            mask_vars = {override_mask}

        if self._load_mask:
            mask_vars.add(self._load_mask)

        self.filter_masks(mask_vars)

        mask_str = " & ".join(sorted(map(str, mask_vars))) if mask_vars else "None"
        return index_str, mask_vars, mask_str, expand_str

    def filter_masks(self, mask_vars):
        for tree in self.range_trees:
            # Masks are superfluous if we only have one element
            if V.graph.sizevars.maybe_guard_equals(tree.numel, 1):
                mask_vars.discard(f"{tree.prefix}mask")
                continue
            # Masks are superfluous if numel is a multiple of BLOCK
            # (We use the fact that BLOCK is required by triton to be a power of 2)
            if tree.prefix.upper() not in config.triton.max_block:
                continue
            max_block = config.triton.max_block[tree.prefix.upper()]
            if V.graph.sizevars.maybe_guard_multiple_of(tree.numel, max_block):
                mask_vars.discard(f"{tree.prefix}mask")

    def var_ranges(self):
        return dict(
            itertools.chain.from_iterable(
                tree.var_ranges.items() for tree in self.range_trees
            )
        )

    def codegen_indexing(self, expr: sympy.Expr):
        expr = V.graph.sizevars.simplify_with_ranges(expr, self.var_ranges())
        for sym in sorted(expr.free_symbols, key=str):
            if sym in self.range_tree_nodes:
                # if indexing expression is complicated, we precompute it on the host side
                # and send the result as a kernel argument
                replacements = {}
                for ps in self.range_tree_nodes[sym].precomputed_args():
                    replacements[ps] = V.graph.sizevars.lookup_precomputed_size(ps)
                if len(replacements) > 0:
                    self.range_tree_nodes[sym].expr = sympy_subs(
                        self.range_tree_nodes[sym].expr, replacements
                    )
                self.range_tree_nodes[sym].codegen()
        return expr

    @contextlib.contextmanager
    def mask_loads(self, mask):
        """Context manager to add an additional mask to tl.load/store"""
        prior = self._load_mask
        if prior:
            mask = self.cse.generate(self.compute, f"{mask} & {prior}")

        self._load_mask = mask
        try:
            with self.swap_buffers(self.compute, self.compute):
                # TODO(jansel): do we need a reshape here?
                yield mask
        finally:
            self._load_mask = prior

    def load(self, name: str, index: sympy.Expr):
        var = self.args.input(name)
        indirect_indexing = self.is_indirect_indexing(index)
        original_index = index
        index, mask_vars, mask, expand_str = self.indexing(index)

        # Keep the variable in cache if we are going to reuse it
        # TODO(lezcano) We could potentially do better
        # https://github.com/pytorch/pytorch/pull/91316#issuecomment-1364680622
        if self.mutations:
            last_use = any(
                name in self.current_node.last_usage for name in self.mutations
            )
        else:
            last_use = name in self.current_node.last_usage
        ep = "" if last_use else ", eviction_policy='evict_last'"

        # "other" below is a workaround for https://github.com/openai/triton/issues/737
        # for bool, even though it's likely subject to the same bug, setting `other` leads
        # to LLVM errors so we are skipping it for now
        if ("tmp" in mask or "rmask" in mask) and V.graph.get_dtype(name) != torch.bool:
            other = ", other=0"
        else:
            other = ""

        append_broadcast = None
        if V.graph.is_unspec_arg(name):
            line = var
        else:
            if isinstance(original_index, sympy.Integer):
                line = f"tl.load({var} + ({original_index}))"
                append_broadcast = expand_str
            else:
                line = f"tl.load({var} + ({index}), {mask}{ep}{other})"
            if V.graph.get_dtype(name) in (torch.float16, torch.bfloat16):
                line += ".to(tl.float32)"

        if (
            self.inside_reduction
            and not self.persistent_reduction
            and "rmask" not in mask
            and "tmp" not in mask
            and not indirect_indexing
        ):
            # can lift a common load outside of reduction loop
            # One exception is when this is an indirect_load.
            result_var = self.cse.generate(
                self.body, line, append_broadcast=append_broadcast
            )
        else:
            result_var = self.cse.generate(
                self.loads, line, append_broadcast=append_broadcast
            )

        result_var.mask_vars = mask_vars

        if not self.inside_reduction or "rmask" not in mask:
            self.outside_loop_vars.add(result_var)

        return result_var

    def store(self, name, index, value, mode=None):
        var = self.args.output(name)
<<<<<<< HEAD
        index, mask_vars, mask = self.indexing(index, dense_indexing=True)

        # Lezcano: Setting the eviction_policy would be useful in in_out_ptrs,
        # but it's not supported by triton master ATM
        # See how we set it in loads in the future if they support it again.
=======
        index, mask_vars, mask, expand_str = self.indexing(index, dense_indexing=True)
>>>>>>> 4a1d0566
        if mode is None:
            line = f"tl.store({var} + ({index}), {value}, {mask})"
        elif mode == "atomic_add":
            line = f"tl.atomic_add({var} + ({index}), {value}, {mask})"
        else:
            raise NotImplementedError(f"store mode={mode}")
        self.stores.writeline(DeferredLine(name, line))
        if not self.inside_reduction:
            self.outside_loop_vars.add(value)

    def reduction(self, name, dtype, src_dtype, reduction_type, index, value):
        assert self.inside_reduction
        default = triton_constant(ir.Reduction.default_value(reduction_type, src_dtype))
        masks = {f"{tree.prefix}mask" for tree in self.range_trees}
        self.filter_masks(masks)
        masks = sorted(masks)
        if self._load_mask:
            masks.append(self._load_mask)
        sizes = [":" for _ in self.range_trees]
        sizes[-1] = "None"
        reduction_range_prefix = self.range_trees[-1].prefix
        reduction_sizes = ["None" for _ in self.range_trees]
        reduction_sizes[-1] = ":"

        if reduction_type == "any":
            reduction_type = "max"

        dim = len(self.range_trees) - 1
        result_var = self.cse.newvar()
        result_var.mask_vars = {var for var in masks if var[0] != "r"}
        if self.persistent_reduction:
            cond = " & ".join(masks)
            masked_value = self.cse.generate(
                self.compute, f"tl.where({cond}, {value}, {default})"
            )
            result_var = self.cse.generate(
                self.compute,
                f"tl.{reduction_type}({masked_value}, {dim})[{', '.join(sizes)}]",
            )
        elif (src_dtype, reduction_type, value) not in self.cse.reduction_cache:
            self.cse.reduction_cache[(src_dtype, reduction_type, value)] = result_var
            accumulator = f"_{result_var}"
            default_value = f" + {default}" if default != "0" else ""
            self.body.writeline(
                f"{accumulator} = tl.zeros({self.dense_size_str()}, {triton_compute_type(src_dtype)}){default_value}"
            )
            accumulator_index = None
            if reduction_type in {"argmax", "argmin"}:
                accumulator_index = f"_{result_var}_index"
                self.body.writeline(
                    f"{accumulator_index} = tl.zeros({self.dense_size_str()}, tl.int64)"
                )

            updated = value
            if reduction_type in {"min", "argmin"}:
                masks.append(f"({accumulator} > {value})")
            elif reduction_type in {"max", "argmax"}:
                masks.append(f"({accumulator} < {value})")
            elif reduction_type == "sum":
                updated = f"{accumulator} + {value}"
            else:
                raise NotImplementedError(f"reduction_type {reduction_type}")

            cond = " & ".join(masks)

            if accumulator_index:
                # argmax or argmin
                self.compute.writeline(
                    f"{accumulator_index} = tl.where({cond},  {reduction_range_prefix}index, {accumulator_index})",
                )
            self.compute.writeline(
                f"{accumulator} = tl.where({cond}, {updated}, {accumulator})"
            )

            if accumulator_index:
                # argmax, argmin
                self.suffix.writelines(
                    [
                        f"{accumulator_index}_reduce = "
                        f"tl.{reduction_type}({accumulator}, {dim})[{', '.join(sizes)}].to(tl.int32)",
                        f"{accumulator_index}_mask = tl.arange(0, {reduction_range_prefix.upper()}BLOCK)"
                        f"[{', '.join(reduction_sizes)}] == {accumulator_index}_reduce",
                        f"{result_var} = tl.sum("
                        f"tl.where({accumulator_index}_mask, {accumulator_index}, 0), {dim})[{', '.join(sizes)}]",
                    ]
                )
            else:
                self.suffix.writeline(
                    f"{result_var} = tl.{reduction_type}({accumulator}, {dim})[{', '.join(sizes)}]"
                )
        else:
            var_name = self.cse.reduction_cache[(src_dtype, reduction_type, value)]
            self.suffix.writeline(f"{result_var} = {var_name}")
            result_var.mask_vars = var_name.mask_vars
        self.inside_reduction = False
        index, mask_vars, mask, _ = self.indexing(index)
        assert "rmask" not in index
        self.inside_reduction = True
        self.outside_loop_vars.add(result_var)
        self.cse.store_cache[name] = result_var
        if name not in V.graph.removed_buffers:
            var = self.args.output(name)
            self.suffix.writeline(
                DeferredLine(name, f"tl.store({var} + {index}, {result_var}, {mask})")
            )

    def codegen_body(self):
        """
        Concat output code from index_code, loads, compute, stores,
        suffix into self.body.

        For pointwise kernels, this is called just once at the end.

        For reduction kernels, this generates a loop over the reduction
        axis.
        """
        if not (
            self.indexing_code
            or self.loads
            or self.stores
            or self.compute
            or self.suffix
        ):
            return

        if self.inside_reduction and not self.persistent_reduction:
            self.body.writeline("for roffset in range(0, rnumel, RBLOCK):")
            with self.body.indent():
                # last range tree is always reduction
                self.range_trees[-1].codegen_header(self.body)
                self.body.splice(self.indexing_code)
                self.body.splice(self.loads)
                self.body.splice(self.compute)
                self.body.splice(self.stores)

            # invalidate any caches that came from inside the reduction loop
            self.cse.invalidate(self.outside_loop_vars)
            self.range_trees[-1].cache_clear()
        else:
            self.body.splice(self.indexing_code)
            self.body.splice(self.loads)
            self.body.splice(self.compute)
            self.body.splice(self.stores)
        self.body.splice(self.suffix)
        self.indexing_code.clear()
        self.loads.clear()
        self.compute.clear()
        self.stores.clear()
        self.suffix.clear()

    def codegen_kernel_benchmark(self):
        result = IndentedBuffer()
        argdefs, call_args, signature = self.args.python_argdefs()

        result.writelines(["", "", "def get_args():"])
        with result.indent():
            name_cnt = itertools.count()
            var_names = []
            for arg_name in call_args:
                var_name = f"arg_{next(name_cnt)}"
                buf = V.graph.get_buffer(arg_name)
                if buf:
                    result.writeline(
                        f"{var_name} = rand_strided({tuple(buf.get_size())}, {tuple(buf.get_stride())}, device='{buf.get_device()}', dtype={buf.get_dtype()})"  # noqa: B950 line too long
                    )
                elif arg_name in V.graph.constants:
                    # note that random seed is put in V.graph.constants
                    const_tensor = V.graph.constants[arg_name]
                    result.writeline(
                        f"{var_name} = rand_strided({tuple(const_tensor.size())}, {tuple(const_tensor.stride())}, device='{const_tensor.device}', dtype={const_tensor.dtype})"  # noqa: B950 line too long
                    )
                else:
                    raise KeyError(
                        f"Don't find the buffer or const tensor for {arg_name}"
                    )
                var_names.append(var_name)
            result.writeline(f"return {', '.join(var_names)},")

        result.writelines(["\n", "\n", "def call(args):"])
        grid = []
        extra_args = []
        extra_args_str = None
        index = V.graph.scheduler.current_device.index
        with result.indent():
            result.writeline(f"with torch.cuda._DeviceGuard({index}):")
            with result.indent():
                result.writeline(
                    f"torch.cuda.set_device({index})"
                )  # no-op to ensure context
                for tree in self.range_trees:
                    expr = pexpr(tree.numel)
                    if tree.prefix != "r" or self.inside_reduction:
                        extra_args.append(expr)
                    if tree.prefix != "r":
                        grid.append(expr)

                stream_name = f"stream{index}"
                result.writeline(f"{stream_name} = get_cuda_stream({index})")
                extra_args_str = ", ".join(map(str, extra_args)) + ", "
                result.writeline(
                    f"KERNEL_NAME.run(*args, {extra_args_str}grid=grid({', '.join(grid)}), stream={stream_name})"
                )

        # benchmark all configs
        result.writelines(["\n", "\n", "def benchmark_all_configs(args):"])
        with result.indent():
            result.writeline(f"with torch.cuda._DeviceGuard({index}):")
            with result.indent():
                result.writeline(
                    f"torch.cuda.set_device({index})"
                )  # no-op to ensure context
                result.writeline(
                    f"return KERNEL_NAME.benchmark_all_configs(*args, {extra_args_str}grid=grid({', '.join(grid)}))"
                )

        ninplace_args = len(unique(self.args.inplace_buffers.values()))
        result.writelines(["\n", "\n", "if __name__ == '__main__':"])
        with result.indent():
            result.writeline("from torch._inductor.utils import get_num_bytes")
            result.writeline("from triton.testing import do_bench")
            result.writeline("")

            result.writeline("args = get_args()")
            result.writeline(
                "ms = do_bench(lambda: call(args), rep=40, fast_flush=True)[0]"
            )
            result.writeline(
                f"num_gb = get_num_bytes(*args, num_in_out_args={ninplace_args}) / 1e9"
            )
            result.writeline("gb_per_s = num_gb / (ms / 1e3)")
            result.writeline(
                'print(f"{ms:.3f}ms    {num_gb:.3f}GB    {gb_per_s:.2f}GB/s")'
            )

        return result

    def codegen_kernel(self, name=None):
        from triton import next_power_of_2

        code = IndentedBuffer()
        size_hints = [
            next_power_of_2(V.graph.sizevars.size_hint(numel)) for numel in self.numels
        ]
        if self.persistent_reduction:
            assert self.inside_reduction
            heuristics = "persistent_reduction"
        elif self.inside_reduction:
            heuristics = "reduction"
        else:
            size_hints.pop()
            heuristics = "pointwise"

        if name is None:
            code.splice(
                f"""
                    import triton
                    import triton.language as tl
                    from torch._inductor.ir import ReductionHint
                    from torch._inductor.ir import TileHint
                    from torch._inductor.triton_heuristics import {heuristics}
                    from torch._inductor.utils import instance_descriptor
                """
            )
            if config.benchmark_kernel:
                code.splice(
                    """
                        from torch._dynamo.testing import rand_strided
                        from torch._C import _cuda_getCurrentRawStream as get_cuda_stream
                        import torch
                        from torch._inductor.triton_heuristics import grid
                    """
                )

        argdefs, _, signature = self.args.python_argdefs()
        # maps actual expression to SizeArg if its in sizevars replacements
        for i, arg in enumerate(signature):
            if (
                isinstance(arg, SizeArg)
                and arg.expr in V.graph.sizevars.inv_precomputed_replacements
            ):
                signature[i] = SizeArg(
                    arg.name, V.graph.sizevars.inv_precomputed_replacements[arg.expr]
                )

        mutated_args = set()
        for mutation in self.mutations:
            if mutation in self.args.input_buffers:
                mutated_args.add(self.args.input_buffers[mutation])
            if mutation in self.args.inplace_buffers:
                mutated_args.add(self.args.inplace_buffers[mutation].inner_name)
            if mutation in self.args.output_buffers:
                mutated_args.add(self.args.output_buffers[mutation])
        mutated_args = sorted(mutated_args)

        triton_meta = {
            "signature": dict(enumerate(map(signature_of, signature))),
            "device": V.graph.scheduler.current_device.index,
            "constants": {},
            "mutated_arg_names": mutated_args,
        }

        for tree in self.range_trees:
            if tree.prefix != "r" or self.inside_reduction:
                sizearg = SizeArg(f"{tree.prefix}numel", tree.numel)
                signature.append(sizearg)
                triton_meta["signature"][len(argdefs)] = signature_of(sizearg)
                argdefs.append(f"{tree.prefix}numel")
                # constexpr version causes issues, see
                # https://github.com/pytorch/torchdynamo/pull/1362
                # triton_meta["constants"][len(argdefs)] = V.graph.sizevars.size_hint(
                #     tree.numel
                # )
                # argdefs.append(f"{tree.prefix}numel: tl.constexpr")
        triton_meta["configs"] = [config_of(signature)]

        for tree in self.range_trees:
            if tree.prefix != "r" or self.inside_reduction:
                argdefs.append(f"{tree.prefix.upper()}BLOCK : tl.constexpr")

        if self.inside_reduction:
            reduction_hint = self.reduction_hint
            heuristics_line = f"""
                @{heuristics}(
                    size_hints={size_hints!r},
                    reduction_hint={reduction_hint},
                    filename=__file__,
                    meta={triton_meta!r}
                )
                @triton.jit
            """
        else:
            tile_hint = ""
            if len(size_hints) == 2:
                if len(signature) == 4:  # input, output and 2 args
                    tile_hint = "tile_hint=TileHint.SQUARE,"
                else:
                    tile_hint = "tile_hint=TileHint.DEFAULT,"
            heuristics_line = f"""
                @{heuristics}(size_hints={size_hints!r}, {tile_hint}filename=__file__, meta={triton_meta!r})
                @triton.jit
            """
        code.splice(heuristics_line)
        code.writeline(f"def {name or 'KERNEL_NAME'}({', '.join(argdefs)}):")
        self.codegen_body()
        with code.indent():
            if not dynamo_config.dynamic_shapes:
                self.codegen_static_numels(code)
            for old, new in self.args.aliases():
                code.writeline(f"{old} = {new}")
            code.splice(self.body)

        if config.benchmark_kernel:
            code.splice(self.codegen_kernel_benchmark())

        if name is not None:
            return code.getvalue()

        return code.getvalue()

    def codegen_static_numels(self, code):
        """
        We get a small speedup from hard coding numels if they are static.
        """
        for tree in self.range_trees:
            if tree.prefix != "r" or self.inside_reduction:
                if isinstance(V.graph.sizevars.simplify(tree.numel), sympy.Integer):
                    code.writeline(
                        f"{tree.prefix}numel = {V.graph.sizevars.size_hint(tree.numel)}"
                    )
                elif not dynamo_config.dynamic_shapes:
                    code.writeline(
                        f"{tree.prefix}numel = {V.graph.sizevars.size_hint(tree.numel)}  # dynamic_shapes=False"
                    )

    def indexing_size_str(self, i=None, x=None):
        sizes = ["None"] * (len(self.range_trees) - int(self.numels[-1] == 1))
        if i is not None:
            sizes[i] = ":"
        return f"[{', '.join(sizes)}]"

    def dense_size_str(self):
        sizes = []
        for tree in self.range_trees:
            if tree.prefix != "r" or self.inside_reduction:
                sizes.append(f"{tree.prefix.upper()}BLOCK")
            elif tree.prefix == "r" and tree.numel != 1:
                sizes.append("1")
        return f"[{', '.join(sizes)}]"

    def call_kernel(self, code, name: str):
        _, call_args, _ = self.args.python_argdefs()
        # dynamo wraps unspec variable as 0d CPU tensor, need convert to scalar
        for i in range(len(call_args)):
            if V.graph.is_unspec_arg(call_args[i]):
                call_args[i] = call_args[i] + ".item()"
        grid = []
        # TODO(jansel): if there are constants, we shouldn't bother passing them as args
        for tree in self.range_trees:
            if isinstance(tree.numel, (sympy.Integer, sympy.Symbol)):
                expr = pexpr(tree.numel)
            else:
                expr = f"{name}_{tree.prefix}numel"
                code.writeline(f"{expr} = {pexpr(tree.numel)}")
            if tree.prefix != "r" or self.inside_reduction:
                call_args.append(expr)
            if tree.prefix != "r":
                grid.append(expr)
        call_args = ", ".join(call_args)
        stream_name = code.write_get_cuda_stream(V.graph.scheduler.current_device.index)
        code.writeline(
            f"{name}.run({call_args}, grid=grid({', '.join(grid)}), stream={stream_name})"
        )

    def create_cse_var(self, *args, **kwargs):
        return TritonCSEVariable(*args, **kwargs)


class TritonScheduling:
    def __init__(self, scheduler):
        self.scheduler = scheduler

    def group_fn(self, sizes):
        return tuple(V.graph.sizevars.simplify(sympy_product(s)) for s in sizes)

    def can_fuse(self, node1, node2):
        """
        Hook called by Scheduler to determine if the Triton backend
        can fuse node1 and node2.  These nodes might already be
        FusedSchedulerNodes.
        """
        _, (numel1, rnumel1) = node1.group
        _, (numel2, rnumel2) = node2.group

        if node1.is_reduction() and node2.is_reduction():
            return numel1 == numel2 and rnumel1 == rnumel2

        if not node1.is_reduction() and not node2.is_reduction():
            if not (numel1 == numel2 and rnumel1 == rnumel2):
                return False

            if node1.is_template():
                return True  # skip checks for compatible tiling

            # check for a bad combined tiling
            tiling1 = self.select_tiling(node1.get_nodes(), numel1, rnumel1)
            tiling2 = self.select_tiling(node2.get_nodes(), numel1, rnumel1)
            tiling3 = self.select_tiling(
                node1.get_nodes() + node2.get_nodes(), numel1, rnumel1
            )
            if config.triton.tiling_prevents_pointwise_fusion:
                if len(tiling1) > 2:
                    if len(tiling2) > 2:
                        return tiling1 == tiling2 == tiling3
                    else:
                        return tiling1 == tiling3
                elif len(tiling2) > 2:
                    return tiling2 == tiling3

            return True

        if not node1.is_reduction() and node2.is_reduction():
            assert rnumel1 == 1 and rnumel2 != 1
            if numel1 == numel2 * rnumel2:
                if not all(
                    TritonKernel.is_compatible((numel2, rnumel2), n.get_ranges())
                    for n in node1.get_nodes()
                ):
                    return False
                if (
                    config.triton.tiling_prevents_reduction_fusion
                    and not node1.is_template()
                ):
                    return self.select_tiling(node1.get_nodes(), numel1) in (
                        (numel1, 1),
                        (numel2, rnumel2, 1),
                    )
                return True

            return numel1 == numel2

        assert node1.is_reduction() and not node2.is_reduction()
        # swap args to hit the case above
        return self.can_fuse_horizontal(node2, node1)

    can_fuse_vertical = can_fuse
    can_fuse_horizontal = can_fuse

    def codegen_nodes(self, nodes):
        """
        Given a set of pre-fused nodes, generate a Triton kernel.
        """
        _, (numel, rnumel) = max(nodes, key=lambda x: int(x.is_reduction())).group
        node_schedule = []
        current_loop_writes = set()
        is_current_reductions = set()
        done = set()

        def fits_in_main_body(n):
            _, (node_numel, node_rnumel) = n.group
            return (node_numel == numel and node_rnumel == rnumel) or (
                node_numel == numel * rnumel and node_rnumel == 1
            )

        def fits_outside_reduction(n):
            _, (node_numel, node_rnumel) = n.group
            return node_numel == numel and node_rnumel == 1 and rnumel != 1

        @contextlib.contextmanager
        def end_current_reduction_loop():
            if current_loop_writes:
                # flush out any other runnable nodes to reduce number of loops
                for other_node in nodes[index + 1 :]:
                    if (
                        node not in done
                        and fits_in_main_body(other_node)
                        and not (
                            current_loop_writes & other_node.recursive_predecessors
                        )
                    ):
                        done.add(node)
                        current_loop_writes.add(node.get_name())
                        is_current_reductions.add(node.is_reduction())
                        node_schedule.append(node)

            if node_schedule and node_schedule[-1] is EnableReduction:
                node_schedule.pop()
            else:
                node_schedule.append(DisableReduction)
            yield
            node_schedule.append(EnableReduction)
            current_loop_writes.clear()
            is_current_reductions.clear()

        for index, node in enumerate(nodes):
            if node in done:
                continue
            done.add(node)

            def requires_closing_previous_reduction(node, node_schedule):
                if rnumel == 1:
                    return False
                if not current_loop_writes & node.recursive_predecessors:
                    return False
                assert node_schedule and not isinstance(
                    node_schedule[-1], (EnableReduction, DisableReduction)
                )
                return True in is_current_reductions

            if fits_in_main_body(node):
                if requires_closing_previous_reduction(node, node_schedule):
                    with end_current_reduction_loop():
                        pass  # need to start a new reduction loop
                current_loop_writes.add(node.get_name())
                is_current_reductions.add(node.is_reduction())
                node_schedule.append(node)
            elif fits_outside_reduction(node):
                with end_current_reduction_loop():
                    node_schedule.append(node)
            else:
                raise NotImplementedError(
                    f"unexpected group: ({numel}, {rnumel}) != {node.group[1]}"
                )

        if schedule_log.isEnabledFor(logging.DEBUG):
            schedule_log.debug(f"Schedule:\n {node_schedule}")
        return self.codegen_node_schedule(node_schedule, numel, rnumel)

    @staticmethod
    def reduction_hint(node):
        assert node.is_reduction()
        if all(
            dep.is_contiguous()
            for dep in itertools.chain(node.read_writes.reads, node.read_writes.writes)
        ):
            return ReductionHint.INNER
        else:
            return node.node.data.reduction_hint

    def codegen_node_schedule(self, node_schedule, numel, reduction_numel):
        tiled_groups = self.select_tiling(node_schedule, numel, reduction_numel)
        reductions = list(
            filter(
                lambda n: n not in (EnableReduction, DisableReduction)
                and n.is_reduction(),
                node_schedule,
            )
        )
        if len(reductions) > 0:
            hints = [self.reduction_hint(n) for n in reductions]
            if hints.count(hints[0]) == len(hints):
                reduction_hint_val = hints[0]
            else:
                reduction_hint_val = ReductionHint.DEFAULT
        else:
            reduction_hint_val = ReductionHint.DEFAULT

        mutations = set()
        for node in node_schedule:
            if hasattr(node, "get_mutations"):
                mutations.update(node.get_mutations())

        with TritonKernel(
            *tiled_groups, reduction_hint=reduction_hint_val, mutations=mutations
        ) as kernel:
            stack = contextlib.ExitStack()
            for node in node_schedule:
                if node not in (EnableReduction, DisableReduction):
                    node.mark_run()
            for node in node_schedule:
                if node is DisableReduction:
                    stack.enter_context(kernel.disable_reduction())
                elif node is EnableReduction:
                    stack.close()
                else:
                    # TODO - mostly works but needs a couple fixes
                    if not dynamo_config.dynamic_shapes:
                        # TODO - use split ranges ?
                        indexing_dtype_strength_reduction(node._body)
                    index_vars = kernel.split_and_set_ranges(node.get_ranges())
                    node.codegen(index_vars)

        src_code = kernel.codegen_kernel()
        kernel_name = self.define_kernel(src_code, node_schedule)
        kernel.call_kernel(V.graph.wrapper_code, kernel_name)
        self.scheduler.free_buffers()

    def define_kernel(self, src_code, node_schedule):
        wrapper = V.graph.wrapper_code
        if src_code in wrapper.kernels:
            kernel_name = wrapper.kernels[src_code]
        else:
            fused_name = (
                get_fused_kernel_name(node_schedule)
                if config.triton.descriptive_names
                else ""
            )
            kernel_name = "_".join(["triton", fused_name, wrapper.next_kernel_suffix()])
            wrapper.kernels[src_code] = kernel_name
            subs_name = kernel_name if config.triton.unique_kernel_names else "triton_"
            src_code = src_code.replace("KERNEL_NAME", subs_name)

            # TODO(voz): Ostensibly, we should not need this. But there are cases where C++ codegen does
            # not use BracesBuffer, so we have no good indicator of a C++ buffer atm.
            src_code = src_code.replace("#pragma CMT", "#")

            _, _, kernel_path = get_code_path(src_code, "py", extra="")
            compile_wrapper = IndentedBuffer()
            compile_wrapper.writeline("async_compile.triton('''")
            compile_wrapper.splice(src_code, strip=True)
            compile_wrapper.writeline("''')")

            metadata_comment = f"# kernel path: {kernel_path}"
            metadata_comment += "\n" + get_kernel_metadata(node_schedule)
            wrapper.define_kernel(
                kernel_name, compile_wrapper.getvalue(), metadata_comment
            )
        return kernel_name

    def codegen_template(self, template_node, epilogue_nodes):
        """
        Codegen a triton template
        """
        _, (numel, rnumel) = template_node.group
        assert rnumel == 1
        kernel, render = template_node.node.make_kernel_render(template_node.node)
        with kernel:
            for node in [template_node, *epilogue_nodes]:
                node.mark_run()
            render()  # warmup run to get the args right
            for node in epilogue_nodes:
                node.codegen(kernel.split_and_set_ranges(node.get_ranges()))

        src_code = render()
        kernel_name = self.define_kernel(src_code, [template_node, *epilogue_nodes])
        kernel.call_kernel(V.graph.wrapper_code, kernel_name)
        self.scheduler.free_buffers()

    def codegen_sync(self):
        V.graph.wrapper_code.writeline("torch.cuda.synchronize()")

    @staticmethod
    @functools.lru_cache(32)
    def candidate_tilings(node):
        ranges, reduction_ranges = node.get_ranges()
        if len(ranges) <= 1:
            return ()

        rw = node.pointwise_read_writes()
        assert len(rw.range_vars) == len(ranges)

        deps = [
            dep
            for dep in itertools.chain(rw.reads, rw.writes)
            if dep.name not in V.graph.removed_buffers
        ]
        write_names = {dep.name for dep in rw.writes}

        tilings = []

        for dep in deps:
            strides = V.graph.sizevars.stride_hints(dep.index, rw.range_vars)
            assert len(strides) == len(ranges)
            try:
                split = strides.index(1) + 1
                if split == len(ranges):
                    continue
                if all(s == 0 for s in strides[split:]):
                    # if this is a broadcasted tensor and all dimensions after split are broadcast,
                    # this is not a real split
                    continue

            except ValueError:
                continue
            tiled_groups = (
                V.graph.sizevars.simplify(sympy_product(ranges[:split])),
                V.graph.sizevars.simplify(sympy_product(ranges[split:])),
            )
            # score by number of elements
            score = V.graph.sizevars.size_hint(
                sympy_product(
                    size for size, stride in zip(ranges, strides) if stride != 0
                )
            )
            if dep.name in write_names:
                # ngimel said contiguous writes is more important than reads
                score *= 2
            if CandidateTiling.is_good_size(tiled_groups[0]):
                score *= 2
            if CandidateTiling.is_good_size(tiled_groups[1]):
                score *= 2

            if (
                V.graph.sizevars.size_hint(
                    score - sympy_product(itertools.chain(ranges, reduction_ranges))
                )
                >= 0
            ):
                tilings.append(CandidateTiling(tiled_groups, score, dep.name))
        return tilings

    @classmethod
    def select_tiling(cls, node_schedule, numel, reduction_numel=sympy.Integer(1)):
        """
        Heuristics to decide how to tile kernels.
        Currently, we tile based on stride-1 dimensions.

        Returns:
            `(tile1, tile2, reduction_numel)` s.t. `tile1 * tile2 == numel`

        """
        if reduction_numel != 1 or config.triton.max_tiles <= 1:
            # TODO(jansel): should we tile reductions?
            return (numel, reduction_numel)

        seen_names = set()
        candidate_tiles = collections.Counter()
        for node in EnableReduction.filter(node_schedule):
            for tiling in cls.candidate_tilings(node):
                if tiling.name in seen_names:
                    continue
                seen_names.add(tiling.name)
                candidate_tiles[tiling.tiling] += tiling.score

        ranked_tilings = [tiling for tiling, score in candidate_tiles.most_common()]

        if config.triton.max_tiles >= 3:
            # Add one 3D tiling choice
            for i in range(1, len(ranked_tilings)):
                a0, a1 = ranked_tilings[0]
                b0, b1 = ranked_tilings[i]
                if V.graph.sizevars.size_hint(a1 - b1) == 0:
                    continue
                if V.graph.sizevars.size_hint(a1 - b1) < 0:
                    # swap so a0 is bigger
                    a0, a1 = ranked_tilings[i]
                    b0, b1 = ranked_tilings[0]
                assert V.graph.sizevars.size_hint(a1 - b1) > 0
                if V.graph.sizevars.maybe_guard_multiple_of(a1, b1):
                    tiling = (a0, ir.FloorDiv(a1, b1), b1)
                    ranked_tilings = [tiling] + ranked_tilings
                    break  # only 1 choice for now

        for tiled_groups in ranked_tilings:
            new_groups = (*tiled_groups, reduction_numel)
            if all(
                TritonKernel.is_compatible(new_groups, node.get_ranges())
                for node in node_schedule
                if isinstance(node, scheduler.SchedulerNode)
            ):
                return new_groups

        return (numel, reduction_numel)

    def flush(self):
        pass


@dataclasses.dataclass
class CandidateTiling:
    tiling: List[sympy.Expr]
    score: int  # higher is better
    name: str = None

    @staticmethod
    def is_good_size(s):
        """Somewhat arbitrary heuristic used to boost scores for some sizes"""
        s = V.graph.sizevars.size_hint(s)
        return s >= 32 and (s % 32 == 0)


class DisableReduction:
    """
    Marker to invoke `kernel.disable_reduction()`.  This closes a
    reduction loop and allows for pointwise ops to occur on the output
    of a reduction.
    """


class EnableReduction:
    """
    Marker to end a DisableReduction block.
    """

    @staticmethod
    def filter(node_schedule):
        """
        Get the nodes from node_schedule skipping those in a
        DisableReduction block.
        """
        disabled = False
        for node in node_schedule:
            if node in (EnableReduction, DisableReduction):
                # Don't tile stuff outside the main reduction loop
                disabled = node is DisableReduction
            elif disabled:
                pass
            else:
                yield node


class CantSplit(Exception):
    pass<|MERGE_RESOLUTION|>--- conflicted
+++ resolved
@@ -1054,15 +1054,11 @@
 
     def store(self, name, index, value, mode=None):
         var = self.args.output(name)
-<<<<<<< HEAD
-        index, mask_vars, mask = self.indexing(index, dense_indexing=True)
+        index, mask_vars, mask, expand_str = self.indexing(index, dense_indexing=True)
 
         # Lezcano: Setting the eviction_policy would be useful in in_out_ptrs,
         # but it's not supported by triton master ATM
         # See how we set it in loads in the future if they support it again.
-=======
-        index, mask_vars, mask, expand_str = self.indexing(index, dense_indexing=True)
->>>>>>> 4a1d0566
         if mode is None:
             line = f"tl.store({var} + ({index}), {value}, {mask})"
         elif mode == "atomic_add":
