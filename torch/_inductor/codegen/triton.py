--- conflicted
+++ resolved
@@ -6,7 +6,7 @@
 import logging
 import math
 import operator
-from typing import Dict, List, Set, Iterable
+from typing import Dict, Iterable, List, Set
 
 import sympy
 
@@ -922,24 +922,20 @@
 
         if (need_dense and not have_dense) or isinstance(index, sympy.Integer):
             if copy_shape:
-<<<<<<< HEAD
                 index_str = f"{index_str} + tl.zeros({copy_shape}.shape, {self.index_dtype})"
+                expand_str = f"{copy_shape}.shape"
             else:
                 index_str = f"{index_str} + tl.zeros({self.dense_size_str()}, {self.index_dtype})"
-=======
-                index_str = f"{index_str} + tl.zeros({copy_shape}.shape, tl.int32)"
-                expand_str = f"{copy_shape}.shape"
-            else:
-                index_str = f"{index_str} + tl.zeros({self.dense_size_str()}, tl.int32)"
                 expand_str = self.dense_size_str()
->>>>>>> 2a9c9817
             if isinstance(index, sympy.Integer):
                 return index_str, set(), "None", expand_str
             else:
                 mask_vars = dense_mask_vars
         elif not have_loop_vars and copy_shape:
             mask_vars = dense_mask_vars
-            index_str = f"{index_str} + tl.zeros({copy_shape}.shape, {self.index_dtype})"
+            index_str = (
+                f"{index_str} + tl.zeros({copy_shape}.shape, {self.index_dtype})"
+            )
 
         if override_mask:
             mask_vars = {override_mask}
@@ -1642,11 +1638,9 @@
 
     @staticmethod
     def can_use_32bit_indexing(buffers: Iterable[ir.Buffer]):
-
         int_max = 2**31 - 1
         buf_sizes = [buf.get_layout().storage_size() for buf in buffers]
-        if not all(V.graph.sizevars.size_hint(size) <= int_max
-                   for size in buf_sizes):
+        if not all(V.graph.sizevars.size_hint(size) <= int_max for size in buf_sizes):
             return False
 
         for size in buf_sizes:
@@ -1711,8 +1705,10 @@
         index_dtype = self.select_index_dtype(node_schedule)
 
         with TritonKernel(
-            *tiled_groups, reduction_hint=reduction_hint_val,
-            mutations=mutations, index_dtype=index_dtype,
+            *tiled_groups,
+            reduction_hint=reduction_hint_val,
+            mutations=mutations,
+            index_dtype=index_dtype,
         ) as kernel:
             stack = contextlib.ExitStack()
             for node in node_schedule:
