--- conflicted
+++ resolved
@@ -515,10 +515,7 @@
         with overrides.patch_functions():
             model_ = overrides.replace_fx(model_, example_inputs_)
             model_ = overrides.fuse_fx(model_, example_inputs_)
-<<<<<<< HEAD
             model_ = overrides.fuse_quantization(model_, example_inputs_)
-=======
->>>>>>> 5949d86b
 
     if any(isinstance(x, (list, tuple, dict)) for x in example_inputs_):
         return flatten_graph_inputs(
