--- conflicted
+++ resolved
@@ -3,7 +3,6 @@
 from __future__ import annotations
 
 import operator
-
 import warnings
 from typing import (
     Any,
@@ -34,44 +33,30 @@
     import onnxscript  # type: ignore[import]
 
 
-<<<<<<< HEAD
-=======
-# Enable both TorchScriptTensor and torch.Tensor to be tested
-# for dtype in OpSchemaWrapper.
-
-
-@runtime_checkable
-class _TensorLike(Protocol):
-    @property
-    def dtype(self) -> Optional[torch.dtype]:
-        ...
-
-
 @_beartype.beartype
 def _find_opschema_matched_symbolic_function_disagnostic_message_formatter(
     fn: Callable,
     self,
-    node: torch.fx.Node,
-    aten_name: str,
-    function_overloads: Set[
-        Union["onnxscript.OnnxFunction", "onnxscript.TracedOnnxFunction"]
-    ],
+    domain: str,
+    op_name: str,
+    overload: Optional[str],
+    default_and_custom_functions: List[registration.SymbolicFunction],
     *args,
     **kwargs,
 ) -> str:
     """Format the diagnostic message for the nearest match warning."""
     all_function_overload_names = ""
-    for overload_func in function_overloads:
+    for symbolic_func in default_and_custom_functions:
+        overload_func = symbolic_func.onnx_function
         all_function_overload_names += (
             f"ONNX Node: {overload_func.name}[opset={overload_func.opset}]. \n"
         )
     return (
-        f"FX Node: {node.op}:{node.target}[name={node.name}]. \n"
+        f"FX Node: {domain}:{op_name}[overload={overload}]. \n"
         f"{all_function_overload_names}"
     )
 
 
->>>>>>> 8f73ebf6
 class OnnxFunctionDispatcher:
     """A dispatcher that finds the best ONNX Function for ATen operators.
 
@@ -135,16 +120,14 @@
         aten_name = self.get_aten_name(node, diagnostic_context)
         # If there are no overloaded functions available for the given FX node, raise an
         # unsupported error
-        all_functions, custom_functions = self.get_function_overloads(
+        default_and_custom_functions = self.get_function_overloads(
             node, *aten_name, diagnostic_context
         )
         # If there are overloaded functions available, we will find one that perfect or
         # nearest matches the given arguments and keyword arguments
         return self._find_the_perfect_or_nearest_match_onnxfunction(
-            node,
             *aten_name,
-            all_functions,
-            custom_functions,
+            default_and_custom_functions,
             onnx_args,
             onnx_kwargs,
             diagnostic_context,
@@ -157,12 +140,10 @@
     )
     def _find_the_perfect_or_nearest_match_onnxfunction(
         self,
-        node: torch.fx.Node,
         domain: str,
         op_name: str,
         overload: Optional[str],
-        all_functions: Set[registration.SymbolicFunction],
-        custom_functions: Optional[Set[registration.SymbolicFunction]],
+        default_and_custom_functions: List[registration.SymbolicFunction],
         onnx_args: Sequence[
             Optional[Union[fx_type_utils.TensorLike, str, int, float, bool, list]]
         ],
@@ -176,8 +157,8 @@
             domain: The domain of the ONNX node.
             op_name: The name of the ONNX node.
             overload: The FX overload of the node. It's None if the node is default overload.
-            all_functions: All overloaded functions.
-            custom_functions: Custom overloaded functions.
+            default_and_custom_functions: The list includes overloaded functions, with
+                custom ones appearing after the default ones.
             onnx_args: The arguments of the ONNX function.
             onnx_kwargs: The keyword arguments of the ONNX function.
             diagnostic_context: The diagnostic context to use for reporting errors.
@@ -190,18 +171,9 @@
         # TODO(justinchuby): Cache the OpSchemaWrapper so we don't need to run the init logic everytime
         overload_match_ranking: Dict[registration.SymbolicFunction, int] = {}
 
-        # If there are custom functions, we will try to find the perfect match first
-        if custom_functions is not None:
-            for custom_symbolic_function in custom_functions:
-                overload_func = custom_symbolic_function.onnx_function
-                function_opschema = _OpSchemaWrapper(overload_func.op_schema)
-                if function_opschema.perfect_match_inputs(onnx_args, onnx_kwargs):
-                    # If the perfect match is found, return the function
-                    return overload_func
-
-        # If there are no custom functions or the perfect match is not found, we will
-        # try to find the nearest match among all functions
-        for symbolic_function in all_functions:
+        # Iterate the overloaded functions in reverse order to prioritize the custom ones
+        # over the default ones, and find the perfect match.
+        for symbolic_function in reversed(default_and_custom_functions):
             overload_func = symbolic_function.onnx_function
             function_opschema = _OpSchemaWrapper(overload_func.op_schema)
             if function_opschema.perfect_match_inputs(onnx_args, onnx_kwargs):
@@ -210,30 +182,23 @@
             # Record the match score for the nearest match if it's not the perfect match
             overload_match_ranking[symbolic_function] = function_opschema.match_score
 
-        # If the perfect match is not found, find the nearest match
-<<<<<<< HEAD
+        # NOTE: If the perfect match is not found, find the nearest match
         if overload is None:
             # NOTE: "default" overload
             aten_name = f"{domain}::{op_name}"
         else:
             aten_name = f"{domain}::{op_name}.{overload}"
-=======
-        symbolic_function = max(overload_match_ranking, key=overload_match_ranking.get)  # type: ignore[arg-type]
-
->>>>>>> 8f73ebf6
         warnings.warn(
             f"A perfect matched Opchema is not found in torchlib for {aten_name}, but \n"
             f"a nearest match is found. Please check the ONNX output carefully. \n",
         )
-
         diagnostic = diagnostic_context.inflight_diagnostic()
         diagnostic.with_additional_message(
             "### Exact match is not found!\n"
             "Cannot find a perfect match of symbolic overload, "
             "a nearest match is found. Please check the ONNX output carefully. \n",
         )
-<<<<<<< HEAD
-        diagnostic_context.log(diagnostic)
+        diagnostic.level = diagnostics.levels.WARNING
 
         # NOTE: Tie breaker: if there are multiple nearest matches, we will choose the one
         # that is custom first
@@ -243,11 +208,6 @@
             reverse=True,
         )
         return symbolic_function_list[0].onnx_function
-=======
-        diagnostic.level = diagnostics.levels.WARNING
-
-        return symbolic_function
->>>>>>> 8f73ebf6
 
     @_beartype.beartype
     def get_aten_name(
@@ -328,9 +288,7 @@
         op_name: str,
         overload: Optional[str],
         diagnostic_context: diagnostics.DiagnosticContext,
-    ) -> Tuple[
-        Set[registration.SymbolicFunction], Optional[Set[registration.SymbolicFunction]]
-    ]:
+    ) -> List[registration.SymbolicFunction]:
         """Get the function overloads from the registry.
 
         Args:
@@ -341,21 +299,18 @@
             diagnostic_context: The diagnostic context to use for reporting errors.
 
         Returns:
-            Set of SymbolicFunctions.
+            The list contains SymbolicFunctions, starting with the default ones and
+            followed by any custom ones.
         """
 
         # NOTE: If the ATen/Custom operators are nt registered, these two groups will be None.
         # And non-registerd ATen/Custom operators will trigger error in the next step.
-        function_group: Optional[Set[registration.SymbolicFunction]] = None
-        custom_function_group: Optional[Set[registration.SymbolicFunction]] = None
+        function_group: Optional[List[registration.SymbolicFunction]] = None
 
         if self.onnx_registry.is_registered_op(
             domain=domain, op_name=op_name, overload=overload
         ):
             function_group = self.onnx_registry.get_functions(
-                domain=domain, op_name=op_name, overload=overload
-            )
-            custom_function_group = self.onnx_registry._get_custom_functions(
                 domain=domain, op_name=op_name, overload=overload
             )
 
@@ -369,12 +324,9 @@
             function_group = self.onnx_registry.get_functions(
                 domain=domain, op_name=op_name, overload=None
             )
-            custom_function_group = self.onnx_registry._get_custom_functions(
-                domain=domain, op_name=op_name, overload=None
-            )
 
         if function_group is not None:
-            return function_group, custom_function_group
+            return function_group
 
         # If we can't find the function group, raise error.
         if overload is None:
