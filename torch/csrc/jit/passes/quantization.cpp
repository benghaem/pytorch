--- conflicted
+++ resolved
@@ -792,6 +792,8 @@
     const std::string& method_name) {
   script::Method method = module.get_method(method_name);
   auto graph = method.graph();
+  // TODO: remove constant prop, add separate graph
+  // cleanup step before insert observers
   // To cleanup traced graph
   ConstantPooling(graph);
   ConstantPropagation(graph);
@@ -812,12 +814,8 @@
 }
 
 bool InsertObserversHelper::valueNeedsToBeQuantized(Value* v) {
-<<<<<<< HEAD
-  if (!v->type()->isSubtypeOf(TensorType::get())) {
-=======
   if (!v->type()->isSubtypeOf(TensorType::get()) ||
-      values_to_skip_.count(v) || isBiasOfConvOrLinear(v)) {
->>>>>>> cd30e853
+      isBiasOfConvOrLinear(v)) {
     return false;
   }
   // Check whether producer is quantizable
