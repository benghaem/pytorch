--- conflicted
+++ resolved
@@ -189,10 +189,6 @@
                                 weight: weight_qspec,
                                 bias: bias_qspec,
                             },
-<<<<<<< HEAD
-=======
-                            output_qspec=act_qspec,
->>>>>>> 665459a8
                             _annotated=True,
                         )
                     if (
