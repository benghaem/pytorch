# Owner(s): ["module: dynamo"]
import torch
from torch.testing._internal.common_utils import run_tests, TestCase
from torch._export.constraints import constrain_as_size
<<<<<<< HEAD
from torch._export.functionalize_assertions import functionalize
from torch._export.exported_program import ExportGraphSignature
=======
from torch._export.functionalize_assertions import _functionalize_side_effectful_ops
>>>>>>> ed9a82da
from torch._export import dynamic_dim
from torch.testing import FileCheck

_DEP_TOKEN = torch.empty(0)


class TestFuntionalAssertions(TestCase):
    def test_functional_assert_async(self) -> None:
        dep_token = torch.ops.aten.make_dep_token(torch.empty((1, 2)))
        self.assertEqual(
            torch.ops.aten._functional_assert_async(torch.tensor(1), dep_token),
            dep_token,
        )
        with self.assertRaisesRegex(
            RuntimeError, "Expected Tensor with single nonzero value, but got zero"
        ) as cm:
            torch._functional_assert_async(torch.tensor(0), dep_token)

    def test_functional_assert_async_msg(self) -> None:
        dep_token = torch.ops.aten.make_dep_token(torch.empty((2, 3)))
        self.assertEqual(
            torch.ops.aten._functional_assert_async.msg(
                torch.tensor(1), "test msg", dep_token
            ),
            dep_token,
        )
        with self.assertRaisesRegex(RuntimeError, "test msg"):
            torch.ops.aten._functional_assert_async.msg(
                torch.tensor(0), "test msg", dep_token
            ),

    def test_functional_sym_constrain_range(self) -> None:
        dep_token = torch.ops.aten.make_dep_token(torch.empty((1,)))
        self.assertEqual(
            torch.ops.aten.functional_sym_constrain_range(
                3, min=2, max=5, dep_token=dep_token
            ),
            dep_token,
        )


class TestFunctionalization(TestCase):
    def test_inline_contraints(self) -> None:
        def f(x):
            a = x.item()
            constrain_as_size(a, 4, 7)
            return torch.empty((a, 4))

        ep = torch._export.export(f, (torch.tensor([7]),))
        gm = ep.graph_module
        FileCheck().check_count(
            "torch.ops.aten.sym_constrain_range.default",
            1,
            exactly=True,
        ).run(gm.code)

<<<<<<< HEAD
        functionalized = functionalize(gm)
        self.assertEqual(functionalized.dep_token_output, "dep_token_7")
        gm = functionalized.graph_module
=======
        gm = _functionalize_side_effectful_ops(gm)
>>>>>>> ed9a82da

        with self.assertRaisesRegex(
            RuntimeError,
            r"_local_scalar_dense_default is outside of inline constraint \[4, 7\]",
        ) as cm:
            gm(torch.tensor([20]))

        res, dep_token = gm((torch.tensor([5])))
        self.assertEqual(res.shape, torch.Size([5, 4]))
        self.assertEqual(dep_token.shape, torch.Size([0]))

        FileCheck().check_count(
            "torch.ops.aten.functional_sym_constrain_range", 1, exactly=True
        ).run(gm.code)
        FileCheck().check_count(
            "torch.ops.aten.sym_constrain_range.default", 0, exactly=True
        ).run(gm.code)

        dep_token_node = next(n for n in gm.graph.nodes if n.name == "dep_token_4")
        constrain_node = next(
            n
            for n in gm.graph.nodes
            if n.target == torch.ops.aten.functional_sym_constrain_range
        )
        self.assertEqual(constrain_node.kwargs["dep_token"], dep_token_node)

    def test_functionalize_input_constraints(self) -> None:
        def f(x):
            return x * 2

        inp = torch.zeros(4, 8)
        ep = torch._export.export(
            f,
            (inp,),
            constraints=[
                dynamic_dim(inp, 0) < 10,
                dynamic_dim(inp, 0) >= 3,
            ],
        )
<<<<<<< HEAD
        functionalized = functionalize(ep.graph_module)
        self.assertEqual(functionalized.dep_token_output, "dep_token_4")
        gm = functionalized.graph_module

=======
        gm = _functionalize_side_effectful_ops(ep.graph_module)
>>>>>>> ed9a82da
        with self.assertRaisesRegex(
            RuntimeError,
            r"Input arg0_1.shape\[0\] is outside of specified dynamic range \[3, 9\]",
        ):
            gm(torch.ones(11, 8))

        self.assertEqual(gm(torch.ones(6, 8))[0], torch.full((6, 8), 2.0))
        FileCheck().check_count(
            "torch.ops.aten._functional_assert_async.msg", 3, exactly=True
        ).run(gm.code)
        FileCheck().check_count(
            "torch.ops.aten._assert_async.msg", 0, exactly=True
        ).run(gm.code)

    def test_functionalization(self) -> None:
        def f(x, y):
            a = x.item()
            constrain_as_size(a, 4, 7)
            return x + 4, x + y * 2

        inps = (torch.tensor([5]), torch.zeros((3, 4)))
        ep = torch._export.export(
            f,
            inps,
            constraints=[dynamic_dim(inps[1], 1) < 6],
            _functionalize_runtime_assertions=True,
        )
        inps = (torch.tensor([7]), torch.ones((3, 5)))
        self.assertTrue(torch._dynamo.utils.same(ep(*inps), (f(*inps), _DEP_TOKEN)))

    def test_functionalization_with_mutated_buffer(self) -> None:
        buf = torch.ones(6, 2)
        weight = 0.01
        bias = 0.2
        d_in = 3
        d_out = 4

        class Foo(torch.nn.Module):
            def __init__(self) -> None:
                super().__init__()
                self.register_buffer("buf", buf)

                self.linear = torch.nn.Linear(d_in, d_out)
                self.linear.weight.data.fill_(weight)
                self.linear.bias.data.fill_(bias)

            def forward(self, x):
                self.buf.add_(5)
                return self.linear(x).cos() + self.buf.sum()

        inp = torch.ones(4, 3)
        ep = torch._export.export(
            Foo(),
            (inp,),
            constraints=[dynamic_dim(inp, 0) >= 3],
            _functionalize_runtime_assertions=True,
        )

        self.assertEqual(
            ep.graph_signature,
            ExportGraphSignature(
                parameters=["L__self___linear.weight", "L__self___linear.bias"],
                buffers=["L__self___buf"],
                user_inputs=["arg3_1"],
                user_outputs=["add_tensor_1"],
                inputs_to_parameters={
                    "arg0_1": "L__self___linear.weight",
                    "arg1_1": "L__self___linear.bias",
                },
                inputs_to_buffers={"arg2_1": "L__self___buf"},
                buffers_to_mutate={"add_tensor": "L__self___buf"},
                backward_signature=None,
                assertion_dep_token_output="dep_token_8",
            ),
        )
        output_node = next(n for n in ep.graph.nodes if n.op == "output")
        self.assertEqual(
            [str(arg) for arg in output_node.args[0]],
            ["add_tensor", "add_tensor_1", "dep_token_8"],
        )
        inp = torch.randn(5, 3)
        self.assertTrue(
            torch._dynamo.utils.same(
                # Run `ep.graph_module(...)` instead of `ep(...)` to avoid
                # using cached buffer values stored in ep through `state_dict`.
                ep.graph_module(
                    torch.full((d_out, d_in), weight),
                    torch.full((d_out,), bias),
                    buf.clone(),
                    inp,
                ),
                (buf.add(5), Foo()(inp), _DEP_TOKEN),
            )
        )
        self.assertEqual(ep(inp)[1], _DEP_TOKEN)


if __name__ == "__main__":
    run_tests()<|MERGE_RESOLUTION|>--- conflicted
+++ resolved
@@ -2,16 +2,10 @@
 import torch
 from torch.testing._internal.common_utils import run_tests, TestCase
 from torch._export.constraints import constrain_as_size
-<<<<<<< HEAD
-from torch._export.functionalize_assertions import functionalize
-from torch._export.exported_program import ExportGraphSignature
-=======
 from torch._export.functionalize_assertions import _functionalize_side_effectful_ops
->>>>>>> ed9a82da
 from torch._export import dynamic_dim
 from torch.testing import FileCheck
-
-_DEP_TOKEN = torch.empty(0)
+from torch._export.exported_program import ExportGraphSignature
 
 
 class TestFuntionalAssertions(TestCase):
@@ -50,7 +44,7 @@
 
 
 class TestFunctionalization(TestCase):
-    def test_inline_contraints(self) -> None:
+    def test_functionalize_inline_contraints(self) -> None:
         def f(x):
             a = x.item()
             constrain_as_size(a, 4, 7)
@@ -64,14 +58,11 @@
             exactly=True,
         ).run(gm.code)
 
-<<<<<<< HEAD
-        functionalized = functionalize(gm)
-        self.assertEqual(functionalized.dep_token_output, "dep_token_7")
-        gm = functionalized.graph_module
-=======
-        gm = _functionalize_side_effectful_ops(gm)
->>>>>>> ed9a82da
-
+        result = _functionalize_side_effectful_ops(gm)
+        self.assertEqual(result.dep_token_output, "dep_token_7")
+        self.assertEqual(result.dep_token_output_index, 1)
+
+        gm = result.graph_module
         with self.assertRaisesRegex(
             RuntimeError,
             r"_local_scalar_dense_default is outside of inline constraint \[4, 7\]",
@@ -110,14 +101,11 @@
                 dynamic_dim(inp, 0) >= 3,
             ],
         )
-<<<<<<< HEAD
-        functionalized = functionalize(ep.graph_module)
-        self.assertEqual(functionalized.dep_token_output, "dep_token_4")
-        gm = functionalized.graph_module
-
-=======
-        gm = _functionalize_side_effectful_ops(ep.graph_module)
->>>>>>> ed9a82da
+        result = _functionalize_side_effectful_ops(ep.graph_module)
+        self.assertEqual(result.dep_token_output, "dep_token_4")
+        self.assertEqual(result.dep_token_output_index, 1)
+
+        gm = result.graph_module
         with self.assertRaisesRegex(
             RuntimeError,
             r"Input arg0_1.shape\[0\] is outside of specified dynamic range \[3, 9\]",
@@ -146,7 +134,18 @@
             _functionalize_runtime_assertions=True,
         )
         inps = (torch.tensor([7]), torch.ones((3, 5)))
-        self.assertTrue(torch._dynamo.utils.same(ep(*inps), (f(*inps), _DEP_TOKEN)))
+        self.assertTrue(torch._dynamo.utils.same(ep(*inps), f(*inps)))
+
+    def test_native_python_assertion(self) -> None:
+        def f(x):
+            assert x.shape[0] > 3
+            return x * 2
+
+        inp = torch.zeros(5, 2)
+        ep = torch._export.export(f, (inp,), _functionalize_runtime_assertions=True)
+
+        inp = torch.ones(5, 2)
+        self.assertTrue(torch._dynamo.utils.same(ep(inp), f(inp)))
 
     def test_functionalization_with_mutated_buffer(self) -> None:
         buf = torch.ones(6, 2)
@@ -191,6 +190,7 @@
                 buffers_to_mutate={"add_tensor": "L__self___buf"},
                 backward_signature=None,
                 assertion_dep_token_output="dep_token_8",
+                assertion_dep_token_index=2,
             ),
         )
         output_node = next(n for n in ep.graph.nodes if n.op == "output")
@@ -201,18 +201,18 @@
         inp = torch.randn(5, 3)
         self.assertTrue(
             torch._dynamo.utils.same(
-                # Run `ep.graph_module(...)` instead of `ep(...)` to avoid
-                # using cached buffer values stored in ep through `state_dict`.
+                # Directly check run output of `ep.graph_module` which is
+                # functionalized.
                 ep.graph_module(
                     torch.full((d_out, d_in), weight),
                     torch.full((d_out,), bias),
                     buf.clone(),
                     inp,
                 ),
-                (buf.add(5), Foo()(inp), _DEP_TOKEN),
+                (buf.add(5), Foo()(inp), torch.empty(0)),
             )
         )
-        self.assertEqual(ep(inp)[1], _DEP_TOKEN)
+        self.assertTrue(torch._dynamo.utils.same(ep(inp), Foo()(inp)))
 
 
 if __name__ == "__main__":
