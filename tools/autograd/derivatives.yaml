# Defines derivative formulas and Python signatures of methods on Variable
#
# Note about possibly confusing nomenclature: An 'output gradient' is the
# gradient of an output of a forward function. Output gradients are used as
# the inputs to backward functions. `grads` is a vector of output gradients,
# and `grad == grads[0]`, in all the derivative formulas in this file.
# An 'input gradient' is the gradient of an input to a forward function.
# Input gradients are the outputs of backward functions, corresponding to the
# input names included in the derivative formulas defined in this file.
# Also, every time we talk computing "gradient" we actually mean computing
# the vector jacobian product using the given 'output gradient' as the vector.
#
# Each entry consists of:
#   - A 'name', which specifies the ATen name of the function you
#     are defining derivatives for, and an argument specification.
#   - An optional 'dispatch' entry which can be used to specify
#     per-autograd dispatch key derivatives. If this entry is not
#     specified, then the gradient entries will be taken as the
#     default gradients (i.e. registered for every backward dispatch
#     key). (see _test_autograd_multiple_dispatch for an example
#     of how to register separate derivates for different dispatch keys).
#     The list of allowed dispatch keys (in addition to 'Default' which
#     represents the Autograd alias key) is torchgen/model.py:AUTOGRAD_KEYS.
#   - One or more gradients entries, mapping differentiable input
#     names to a formula specifying how to compute its gradient.
#     Note that a single gradient entry can specify the gradient
#     formula for multiple input names, by specifying a key
#     "input1, input2" (see atan2 for an example).
#   - An argument can be flagged as 'non_differentiable'.
#   - Optional entry with key 'output_differentiability' and value a list of the
#     same length as the number of outputs from the forward function. The list
#     should contain only booleans, specifying whether each of the output Tensor
#     is differentiable.
#     If it is not specified for a function that returns multiple elements but
#     uses `grad` instead of `grads[idx]`, then all but the first output will
#     be marked as non-differentiable.
#     If None of the output is differentiable, you can also add the function
#     name to `gen_variable_type.py`'s `DONT_REQUIRE_DERIVATIVE` list.
#
# There are two cases for Tensor and TensorList arguments here:
#   - If that argument is differentiable, in the sense that a gradient with respect
#     to that argument could exist. You should either:
#       - Specify the formula for that gradient
#       - Specify not_implemented("function_name") as a formula to say that this is not
#         implement yet (but might be in the future and the user can request that on an issue)
#   - If that argument is not differentiable, because it is not a floating point dtype or the
#     function is not differentiable with respect to that argument  for
#     example. You should either:
#       - Do not specify any formula for this argument
#       - Specify explicitly that this argument is "non_differentiable". Note that in this case,
#         we trust you that this argument will never have requires_grad=True and it will be silently
#         ignored if it does.
#
# If a function has out-of-place and in-place variants, then the derivative
# definition for the in-place variant is optional. It will default to the
# definition for the out-of-place variant. Note that _out variants are never
# differentiable.
#
# Gradient expressions are standard C++ expressions operating on ATen
# variables.  In a gradient expression, the following variables are in
# scope:
#
#   - 'grad', the gradient of the output (often spelled grad_output
#     in Python) which we are going to left-multiply.
#
#     When a function returns multiple *differentiable* outputs,
#     you can refer to the gradients of each outputs using 'grads',
#     e.g., 'grads[0]', 'grads[1]'.
#
#     When a function returns multiple *differentiable* outputs that
#     are named, you can refer to the gradients of each outputs using
#     'grad_{name}', e.g., 'grad_x', 'grad_y'.
#
#     When a function returns *one* differentiable output (the
#     first output) and some more nondifferentiable outputs,
#     you MUST refer to the gradient of the differentiable output with
#     'grad' (this case is special-cased in our code generation).
#
#     Note that the number of differentibale outputs can be modified by the
#     'output_differentiability' entry (see above).
#
#     Across a differentiable function's derivatives set, it is not
#     permitted to mix the use of "grad", "grads", and
#     "grad_{name}". You must be consistent for that differentiable
#     function.
#
#   - Any of the input arguments, tensor or non-tensor, including
#     argument names that only appear in Declarations.yaml, e.g. 'output'.
#
#   - 'result', representing the result of evaluating the forward
#     expression for ATen native function declarations. If the forward
#     expression outputs a tuple, use 'resultX' instead to access the
#     X-th entry
#
#   - 'grad_input_mask', a std::array<bool, n>, specifies which input
#     gradients are actually needed.  For example, in the entry
#     `input0, input1: foo(grad_input_mask)`, `grad_input_mask` is a size
#     two array, where `grad_input_mask[0]` is true if `input0` requires
#     grad, and `grad_input_mask[1]` is true if `input1` requires grad.
#
#     (NB: if your function computes gradient for a list of tensors,
#     the `grad_input_mask` will only have a single entry for the list
#     specifying if either zero or at least one tensor from the list requires
#     grad.  If we want to support more fine-grained signalling,
#     we'll need some alternate variable which is not a std::array)
#
#   - 'retain_variables', a bool which is true if a user has specified
#     that saved variables should be retained in case the backwards is
#     run again later.  This allows an optimization where we can
#     destroy saved buffers if we know variables are not going to be retained,
#     e.g., it is used by _cudnn_rnn
#
# If you need a complex expression, e.g., with local variables,
# write a _backward function in torch/csrc/autograd/FunctionsManual.cpp
# and invoke it from here.  By the way, go read
# https://github.com/zdevito/ATen/issues/163; this describes an
# important hazard that occurs when porting backwards from Python to C++
#
# Double backwards gradient expressions can be somewhat confusing;
# the most important thing to remember is: (1) you need to define a
# derivative formula for every input, including inputs named things
# like 'grad_output', and (2) the gradient to multiply with is always
# called 'grad' (even though it really is a grad-grad).
#
# You can also add forward derivative definition by defining a formula for
# a returned value (in general "result" if the name is not specified). This
# formula works the same way as the backward one and advanced implementations
# should also be placed in the FunctionsManual file.
# This formula should compute a single Jacobian vector product using the (primal)
# value of the argument "foo_p", its forward grad "foo_t" and the result of the
# function as "result".
# Note that the forward derivative can be automatically generated in two cases:
#     - if your function is linear (NOT affine or multi-linear), then you can
#       specify so by just using the string "auto_linear" for the formula.
#     - if your function is applied element wise (and has a single input), you
#       can specify so by just using the string "auto_element_wise" for the formula.
#
# Note that to avoid unpacking overhead, functions taking TensorList as inputs
# will always have their forward grad formula called. This function is responsible
# to check if any computation is needed and should return an undefined Tensor when
# there is nothing to do. You can check "cat_forward" for a full example.
#
# NB: There are a number of gradient definitions in here which are bogus
# (implemented using zeros_like).  These gradients are (hopefully) not
# used by our frontend.  You MUST check the frontend code; search for
# OpName.apply to see if it's still using a legacy Python style API.
#
# Note: Returning views.
# The following cases exist:
#     - If a function returns no view, it can have arbitrary outputs.
#     - If a function return at least one Tensor that is a differentiable view
#       of one of its input:
#         - If there is only one differentiable output, this Tensor is marked as a
#           differentiable view. (alias or transpose for example)
#         - If there are more than one differentiable output, by default all the views are
#           marked as differentiable views and created with allow_rebase_history=false.
#           Meaning that any inplace operation on it will raise an error. (unbind for example)
#
#  Notes about undefined output gradients:
#     All backward functions must support all combinations of undefined output
#     gradient Tensors, where `grad[i].defined() == false`. Depending on the
#     number of input and output grads your derivative formula uses, code
#     generation may automatically add some level of undefined grad support,
#     according to these three cases:
#
#       * 1 input grad and 1 output grad:
#           Complete undefined grad support is automatically added, so you
#           shouldn't have to think about it, unless there is a bug in the code
#           generation.
#
#       * 1 input grad and multiple output grads:
#           Undefined grad support is automatically added ONLY in the case where
#           all output grads are undefined. You will have to add explicit support
#           for cases where a subset of output grads is undefined.
#
#       * multiple input grads:
#           No automatic support, so you will need to add it.
#
#     If your derivative formula uses more than one output grad, it is usually
#     preferable to add undefined grad support in the backward function itself
#     (if you're using one), rather than in the derivative formula in this file.
#
#     Undefined Tensors are created with the default constructor `at::Tensor()`.
#     It is an efficient way to represent a Tensor filled with zeros because
#     the Tensor holds no sizing information and no Storage data is allocated.
#     But consequentially, Tensor operations cannot be performed on them.
#     Therefore, your backward function should treat an undefined output grad as
#     a zero, and it needs to be a special case.
#
#     If all output grads are undefined, then it should be correct for the
#     backward function to return undefined input grads. Since we use the chain
#     rule, output grads equal to zero should result in input grads equal to zero,
#     unless there is some rare special case.
#
#     If a subset of output grads is undefined, then it may be acceptable for
#     the backward function to return undefined input grads--it depends on the
#     specific function, so you'll have to determine that yourself. If returning
#     an undefined Tensor is correct for a given input grad, it is also logically
#     correct to return a defined grad full of zeros, but that would not be
#     preferable since it would be less efficient.
#
# NB: The parameter names here MUST be consistent with the parameter names
# in native_functions.yaml
- name: abs(Tensor self) -> Tensor
  self: grad * self.sgn()
  result: handle_r_to_c(result.scalar_type(), self_t.conj() * self_p.sgn())

- name: acos(Tensor self) -> Tensor
  self: grad * -((-self * self + 1).rsqrt()).conj()
  result: auto_element_wise

- name: add.Tensor(Tensor self, Tensor other, *, Scalar alpha=1) -> Tensor
  self: handle_r_to_c(self.scalar_type(), grad)
  other: handle_r_to_c(other.scalar_type(), maybe_multiply(grad, alpha.conj()))
  result: self_t + maybe_multiply(other_t, alpha)

- name: add.Scalar(Tensor self, Scalar other, Scalar alpha=1) -> Tensor
  self: handle_r_to_c(self.scalar_type(), grad)
  result: self_t.clone()

- name: addbmm(Tensor self, Tensor batch1, Tensor batch2, *, Scalar beta=1, Scalar alpha=1) -> Tensor
  self: maybe_multiply(grad, beta.conj())
  batch1: maybe_multiply(grad.unsqueeze(0).expand_symint({ batch1.sym_size(0), batch1.sym_size(1), batch2.sym_size(2) }).bmm(batch2.transpose(1, 2).conj()), alpha.conj())
  batch2: maybe_multiply(batch1.transpose(1, 2).conj().bmm(grad.unsqueeze(0).expand_symint({ batch1.sym_size(0), batch1.sym_size(1), batch2.sym_size(2) })), alpha.conj())
  result: maybe_multiply(self_t, beta) + maybe_multiply(batch1_t.bmm(batch2_p).sum(0), alpha) + maybe_multiply(batch1_p.bmm(batch2_t).sum(0), alpha)

- name: addcdiv(Tensor self, Tensor tensor1, Tensor tensor2, *, Scalar value=1) -> Tensor
  self: handle_r_to_c(self.scalar_type(), grad)
  tensor1: handle_r_to_c(tensor1.scalar_type(), grad * (value / tensor2).conj())
  tensor2: handle_r_to_c(tensor2.scalar_type(), -grad * (value * tensor1 / (tensor2 * tensor2)).conj())
  result: self_t + maybe_multiply(tensor1_t / tensor2_p, value) - maybe_multiply(tensor2_t * (tensor1_p / tensor2_p) / tensor2_p, value)

- name: addcmul(Tensor self, Tensor tensor1, Tensor tensor2, *, Scalar value=1) -> Tensor
  self: handle_r_to_c(self.scalar_type(), grad)
  tensor1: handle_r_to_c(tensor1.scalar_type(), grad * (tensor2 * value).conj())
  tensor2: handle_r_to_c(tensor2.scalar_type(), grad * (tensor1 * value).conj())
  result: self_t + maybe_multiply(tensor1_t * tensor2_p, value) + maybe_multiply(tensor2_t * tensor1_p, value)

- name: addmm(Tensor self, Tensor mat1, Tensor mat2, *, Scalar beta=1, Scalar alpha=1) -> Tensor
  self: maybe_multiply(grad, beta.conj())
  mat1: mm_mat1_backward(grad, mat2, mat1.sym_sizes(), mat1.sym_strides(), mat1.layout(), alpha)
  mat2: mm_mat2_backward(grad, mat1, mat2.sym_sizes(), mat2.sym_strides(), mat2.layout(), alpha)
  result: maybe_multiply(self_t, beta) + maybe_multiply(mat1_t.mm(mat2_p), alpha) + maybe_multiply(mat1_p.mm(mat2_t), alpha)

- name: _sparse_addmm(Tensor self, Tensor mat1, Tensor mat2, *, Scalar beta=1, Scalar alpha=1) -> Tensor
  self: maybe_multiply(grad, beta)
  mat1: mm_mat1_sparse_backward(grad, mat1, mat2, alpha)
  mat2: mm_mat2_backward(grad, mat1, mat2.sym_sizes(), mat2.sym_strides(), mat2.layout(), alpha)

- name: addmv(Tensor self, Tensor mat, Tensor vec, *, Scalar beta=1, Scalar alpha=1) -> Tensor
  self: maybe_multiply(grad, beta.conj())
  mat: maybe_multiply(grad.ger(vec.conj()), alpha.conj())
  vec: maybe_multiply(mat.t().conj().mv(grad), alpha.conj())
  result: maybe_multiply(self_t, beta) + maybe_multiply(mat_t.mv(vec_p), alpha) + maybe_multiply(mat_p.mv(vec_t), alpha)

- name: addr(Tensor self, Tensor vec1, Tensor vec2, *, Scalar beta=1, Scalar alpha=1) -> Tensor
  self: maybe_multiply(grad, beta.conj())
  vec1: maybe_multiply(grad.mv(vec2.conj()), alpha.conj())
  vec2: maybe_multiply(grad.t().mv(vec1.conj()), alpha.conj())
  result: maybe_multiply(self_t, beta) + maybe_multiply(vec1_t.outer(vec2_p), alpha) + maybe_multiply(vec1_p.outer(vec2_t), alpha)

- name: affine_grid_generator(Tensor theta, int[] size, bool align_corners) -> Tensor
  theta: affine_grid_generator_backward(grad, size, align_corners)

- name: alias(Tensor(a) self) -> Tensor(a)
  self: grad
  result: self_t

- name: angle(Tensor self) -> Tensor
  self: angle_backward(grad, self)
  result: handle_r_to_c(result.scalar_type(), angle_backward(self_t.conj(), self_p).conj())

# The four items below are necessary because TensorIterator doesn't work on
# Variables (codegen does not unwrap the input Tensor for all() and any() ).
- name: any(Tensor self) -> Tensor
  output_differentiability: [False]

- name: any.dim(Tensor self, int dim, bool keepdim=False) -> Tensor
  output_differentiability: [False]

- name: all(Tensor self) -> Tensor
  output_differentiability: [False]

- name: all.dim(Tensor self, int dim, bool keepdim=False) -> Tensor
  output_differentiability: [False]

- name: acosh(Tensor self) -> Tensor
# Save one rsqrt in the real case by using that for x real and positive sqrt(x*y) = sqrt(x)*sqrt(y) (not true in the complex case)
  self: "self.is_complex() ? grad * ((self + 1).rsqrt() * (self - 1).rsqrt()).conj() : grad * (self * self - 1).rsqrt()"
  result: auto_element_wise

- name: acosh_(Tensor(a!) self) -> Tensor(a!)
  self: not_implemented("inplace version of acosh")

- name: asinh(Tensor self) -> Tensor
  self: grad * (self.pow(2) + 1).rsqrt().conj()
  result: auto_element_wise

- name: asinh_(Tensor(a!) self) -> Tensor(a!)
  self: not_implemented("inplace version of asinh")

- name: atanh(Tensor self) -> Tensor
  self: grad * 1 / (1 - self.pow(2)).conj()
  result: auto_element_wise

- name: atanh_(Tensor(a!) self) -> Tensor(a!)
  self: not_implemented("inplace version of atanh")

- name: as_strided(Tensor(a) self, SymInt[] size, SymInt[] stride, SymInt? storage_offset=None) -> Tensor(a)
  self: as_strided_backward(grad, TensorGeometry(self), size, stride, storage_offset)
  result: auto_linear

- name: as_strided_(Tensor(a!) self, SymInt[] size, SymInt[] stride, SymInt? storage_offset=None) -> Tensor(a!)
  self: as_strided_backward(grad, TensorGeometry(self), size, stride, storage_offset)
  result: auto_linear

- name: asin(Tensor self) -> Tensor
  self: grad * (-self * self + 1).rsqrt().conj()
  result: auto_element_wise

- name: atan(Tensor self) -> Tensor
  self: grad / (self * self + 1).conj()
  result: auto_element_wise

- name: atan2(Tensor self, Tensor other) -> Tensor
  self, other: atan2_backward(grad, self, other, grad_input_mask)
  result: (-self_p * other_t + other_p * self_t) / (self_p.pow(2) + other_p.pow(2))

- name: baddbmm(Tensor self, Tensor batch1, Tensor batch2, *, Scalar beta=1, Scalar alpha=1) -> Tensor
  self: maybe_multiply(grad, beta.conj())
  batch1: maybe_multiply(grad.bmm(batch2.transpose(1, 2).conj()), alpha.conj())
  batch2: maybe_multiply(batch1.transpose(1, 2).conj().bmm(grad), alpha.conj())
  result: maybe_multiply(self_t, beta) + maybe_multiply(batch1_t.bmm(batch2_p), alpha) + maybe_multiply(batch1_p.bmm(batch2_t), alpha)

- name: bernoulli(Tensor self, *, Generator? generator=None) -> Tensor
  self: zeros_like(grad)
  result: auto_element_wise

- name: bernoulli_.Tensor(Tensor(a!) self, Tensor p, *, Generator? generator=None) -> Tensor(a!)
  self: zeros_like(grad)
  p: zeros_like(p)
  result: self_t.zero_()

- name: bernoulli_.float(Tensor(a!) self, float p=0.5, *, Generator? generator=None) -> Tensor(a!)
  self: zeros_like(grad)
  result: self_t.zero_()

- name: bmm(Tensor self, Tensor mat2) -> Tensor
  self: grad.bmm(mat2.transpose(1, 2).conj())
  mat2: self.transpose(1, 2).conj().bmm(grad)
  result: self_t.bmm(mat2_p) + self_p.bmm(mat2_t)

- name: matmul(Tensor self, Tensor other) -> Tensor
  self, other: matmul_backward(grad, self, other, grad_input_mask)

- name: cat(Tensor[] tensors, int dim=0) -> Tensor
  tensors: cat_tensors_backward(grad, to_args_sizes_symint(tensors), to_args_scalartypes(tensors), dim)
  result: cat_jvp(tensors, dim)

- name: cauchy_(Tensor(a!) self, float median=0, float sigma=1, *, Generator? generator=None) -> Tensor(a!)
  self: zeros_like(grad)
  result: self_t.zero_()

- name: ceil(Tensor self) -> Tensor
  self: zeros_like(grad)
  result: auto_element_wise

- name: cholesky(Tensor self, bool upper=False) -> Tensor
  self: cholesky_backward(grad, upper, result)

- name: linalg_cholesky_ex(Tensor self, *, bool upper=False, bool check_errors=False) -> (Tensor L, Tensor info)
  self: cholesky_backward(grad, upper, L)
  L: cholesky_jvp(self_t, L, upper)

- name: cholesky_solve(Tensor self, Tensor input2, bool upper=False) -> Tensor
  self, input2: cholesky_solve_backward(grad, self, input2, result, upper)
  result: cholesky_solve_jvp(result, input2_p, input2_t, self_t, upper)

- name: cholesky_inverse(Tensor self, bool upper=False) -> Tensor
  self: cholesky_inverse_backward(grad, self, upper, result)
  result: cholesky_inverse_jvp(self_p, self_t, result, upper)

# For clamp, gradient is not defined at the boundaries. But empirically it's helpful
# to be able to get gradient on min and max, so we return the subgradient 1 for these cases.
- name: clamp.Tensor(Tensor self, Tensor? min=None, Tensor? max=None) -> Tensor
  self: clamp_backward(grad, self, min, max)
  min, max: clamp_backward_min_max(grad, self, min, max, grad_input_mask)
  result: clamp_jvp(self_p, self_t, min_p, min_t, max_p, max_t)

- name: clamp(Tensor self, Scalar? min=None, Scalar? max=None) -> Tensor
  self: clamp_backward(grad, self, min, max)
  result: auto_element_wise

- name: clamp_min(Tensor self, Scalar min) -> Tensor
  self: where(self >= min, grad, at::scalar_tensor(0., grad.options()))
  result: auto_element_wise

- name: clamp_min.Tensor(Tensor self, Tensor min) -> Tensor
  self: where(self >= min, grad, at::scalar_tensor(0., grad.options()))
  min: where(self < min, grad, at::scalar_tensor(0., grad.options()))
  result: where(self_p >= min_p, self_t, min_t)

- name: clamp_max(Tensor self, Scalar max) -> Tensor
  self: where(self <= max, grad, at::scalar_tensor(0., grad.options()))
  result: auto_element_wise

- name: clamp_max.Tensor(Tensor self, Tensor max) -> Tensor
  self: where(self <= max, grad, at::scalar_tensor(0., grad.options()))
  max: where(self > max, grad, at::scalar_tensor(0., grad.options()))
  result: where(self_p <= max_p, self_t, max_t)

- name: clone(Tensor self, *, MemoryFormat? memory_format=None) -> Tensor
  self: grad
  result: auto_linear

- name: _to_copy(Tensor self, *, ScalarType? dtype=None, Layout? layout=None, Device? device=None, bool? pin_memory=None, bool non_blocking=False, MemoryFormat? memory_format=None) -> Tensor
  self: _to_copy_backward(grad, self.options())
  result: _to_copy(self_t, dtype, layout, device, pin_memory, non_blocking, memory_format)
  # The condition is: if dtype is not nullopt, then isDifferentiableType(*dtype)
  # (If dtype IS nullopt, we rely on the regular check that any input requires grad).
  output_differentiability: ["!dtype || isDifferentiableType(*dtype)"]

- name: _coalesce(Tensor self) -> Tensor
  self: grad

- name: complex(Tensor real, Tensor imag) -> Tensor
  real: at::real(grad)
  imag: at::imag(grad)
  result: at::complex(real_t, imag_t)

- name: polar(Tensor abs, Tensor angle) -> Tensor
  abs, angle: polar_backward(grad, result)
  result: at::complex(abs_t*angle_p.cos() - angle_t*abs_p*angle_p.sin(), abs_t*angle_p.sin() + angle_t*abs_p*angle_p.cos())

- name: _conj(Tensor(a) self) -> Tensor(a)
  self: grad.conj()
  result: self_t.conj()

- name: _neg_view(Tensor(a) self) -> Tensor(a)
  self: grad.neg()
  result: self_t._neg_view()

- name: _conj_physical(Tensor self) -> Tensor
  self: grad.conj_physical()
  result: self_t.conj_physical()

- name: conj_physical_(Tensor(a!) self) -> Tensor(a!)
  self: grad.conj_physical()
  result: self_t.conj_physical_()

- name: copysign.Tensor(Tensor self, Tensor other) -> Tensor
  self: copysign_tensor_self_backward(grad, self, result)
  other: zeros_like(other)
  result: copysign_tensor_self_backward(self_t, self_p, result)

- name: copysign.Scalar(Tensor self, Scalar other) -> Tensor
  self: copysign_tensor_self_backward(grad, self, result)
  result: auto_element_wise

- name: cos(Tensor self) -> Tensor
  self: grad * -self.sin().conj()
  result: auto_element_wise

- name: cosh(Tensor self) -> Tensor
  self: grad * self.sinh().conj()
  result: auto_element_wise

- name: count_nonzero.dim_IntList(Tensor self, int[] dim) -> Tensor
  output_differentiability: [False]

- name: count_nonzero(Tensor self, int? dim=None) -> Tensor
  output_differentiability: [False]

- name: linalg_cross(Tensor self, Tensor other, *, int dim=-1) -> Tensor
  self: at::linalg_cross(other.conj(), grad, dim)
  other: at::linalg_cross(grad, self.conj(), dim)
  result: "at::linalg_cross(self_t, other_p, dim) + at::linalg_cross(self_p, other_t, dim)"

- name: logcumsumexp(Tensor self, int dim) -> Tensor
  self: logcumsumexp_backward(grad, self, result, dim)

- name: cumprod(Tensor self, int dim, *, ScalarType? dtype=None) -> Tensor
  self: cumprod_backward(grad.to(self.scalar_type()), self, dim, result)
  result: "cumprod_jvp(self_t, self_p, result, dim).to(dtype.has_value() ? *dtype : self_p.scalar_type())"

- name: cumsum(Tensor self, int dim, *, ScalarType? dtype=None) -> Tensor
  self: cumsum_backward(grad.to(self.scalar_type()), dim)
  result: auto_linear

- name: cummax(Tensor self, int dim) -> (Tensor values, Tensor indices)
  self: cummaxmin_backward(grad, self, indices, dim)
  values: self_t.gather(dim, indices)

- name: cummin(Tensor self, int dim) -> (Tensor values, Tensor indices)
  self: cummaxmin_backward(grad, self, indices, dim)
  values: self_t.gather(dim, indices)

- name: conv_tbc(Tensor self, Tensor weight, Tensor bias, int pad=0) -> Tensor
  self, weight, bias: "grad.defined() ? conv_tbc_backward(grad, self, weight, bias, pad) : std::tuple<Tensor, Tensor, Tensor>()"

- name: _ctc_loss(Tensor log_probs, Tensor targets, int[] input_lengths, int[] target_lengths, int blank=0, bool zero_infinity=False) -> (Tensor, Tensor)
  log_probs: _ctc_loss_backward(grad, log_probs, targets, input_lengths, target_lengths, result0, result1, blank, zero_infinity)

- name: _ctc_loss.Tensor(Tensor log_probs, Tensor targets, Tensor input_lengths, Tensor target_lengths, int blank=0, bool zero_infinity=False) -> (Tensor, Tensor)
  log_probs: _ctc_loss_backward(grad, log_probs, targets, input_lengths, target_lengths, result0, result1, blank, zero_infinity)

- name: deg2rad(Tensor self) -> Tensor
  self: deg2rad_backward(grad)
  result: auto_element_wise

- name: _linalg_det(Tensor A) -> (Tensor result, Tensor LU, Tensor pivots)
  A: linalg_det_backward(grad, result, A, LU, pivots)
  result: linalg_det_jvp(A_t, result, LU, pivots, A_p.is_contiguous() && !A_p.is_complex())
  output_differentiability: [True, False, False]

- name: _linalg_slogdet(Tensor A) -> (Tensor sign, Tensor logabsdet, Tensor LU, Tensor pivots)
  A: slogdet_backward(grad_sign, grad_logabsdet, A, sign, LU, pivots)
  sign, logabsdet: slogdet_jvp(LU, pivots, A_t, sign, A_p.is_contiguous() && !A_p.is_complex())
  output_differentiability: [True, True, False, False]

- name: block_diag(Tensor[] tensors) -> Tensor
  tensors: block_diag_backward(grad, to_args_sizes(tensors), to_args_scalartypes(tensors))
  result: block_diag_jvp(tensors)

- name: diag_embed(Tensor self, int offset=0, int dim1=-2, int dim2=-1) -> Tensor
  self: grad.diagonal(offset, dim1, dim2)
  result: auto_linear

- name: diagonal(Tensor(a) self, int offset=0, int dim1=0, int dim2=1) -> Tensor(a)
  self: diagonal_backward_symint(grad, self.sym_sizes(), offset, dim1, dim2)
  result: auto_linear

- name: diagonal_backward(Tensor grad_output, SymInt[] input_sizes, int offset, int dim1, int dim2) -> Tensor
  grad_output: grad.diagonal(offset, dim1, dim2)
  result: auto_linear

- name: dist(Tensor self, Tensor other, Scalar p=2) -> Tensor
  self: norm_backward(grad, self - other, p, result)
  other: -norm_backward(grad, self - other, p, result)
  result: norm_jvp(self_p - other_p, self_t - other_t, p, result, {}, false)

# The backward formula is done in this order to improve numerical stability
# of the higher order derivatives, see https://github.com/pytorch/pytorch/issues/43414
# Note that we don't use "result" because saving it would be BC-breaking when it is used in an inplace operation later
- name: div.Tensor(Tensor self, Tensor other) -> Tensor
  self: div_tensor_self_backward(grad, other, self.scalar_type())
  other: div_tensor_other_backward(grad, self, other)
  result: (self_t - other_t * result) / other_p

- name: div.Scalar(Tensor self, Scalar other) -> Tensor
  self: div_tensor_self_backward(grad, at::lift_fresh(at::scalar_to_tensor(other)), self.scalar_type())
  result: self_t / other

- name: div.Tensor_mode(Tensor self, Tensor other, *, str? rounding_mode) -> Tensor
  self: div_tensor_self_backward(grad, other, self.scalar_type(), rounding_mode)
  other: div_tensor_other_backward(grad, self, other, rounding_mode)
  result: "rounding_mode.has_value() ? result.new_zeros_symint(result.sym_sizes()) : self_t / other_p - other_t * (self_p / other_p) / other_p"

- name: div.Scalar_mode(Tensor self, Scalar other, *, str? rounding_mode) -> Tensor
  self: div_tensor_self_backward(grad, at::lift_fresh(at::scalar_to_tensor(other)), self.scalar_type(), rounding_mode)
  result: "rounding_mode.has_value() ? result.new_zeros_symint(result.sym_sizes()) : self_t / other"

- name: dot(Tensor self, Tensor tensor) -> Tensor
  self: grad * tensor.conj()
  tensor: grad * self.conj()
  result: at::dot(self_t, tensor_p) + at::dot(self_p, tensor_t)

- name: vdot(Tensor self, Tensor other) -> Tensor
  self: grad.conj() * other
  other: grad * self
  result: at::vdot(self_t, other_p) + at::vdot(self_p, other_t)

- name: _fused_dropout(Tensor self, float p, Generator? generator=None) -> (Tensor, Tensor)
  self: _fused_dropout_backward(grad, result1, p)

- name: native_dropout(Tensor input, float p, bool? train) -> (Tensor, Tensor)
  input: "GradMode::is_enabled() ? infinitely_differentiable_native_dropout_backward(grad, result1, (!train.has_value() || !train.value() ? 1 : (p == 1 ? 0.0 : 1.0 / (1.0 - p)))) : native_dropout_backward(grad, result1, (!train.has_value() || !train.value() ? 1 : (p == 1 ? 0.0 : 1.0 / (1.0 - p))))"
  result0: "(!train.has_value() || train.value()) ? (p == 1 ? 0.0 : 1.0 / (1.0 - p)) * input_t * result1 : input_t"

- name: native_dropout_backward(Tensor grad_output, Tensor mask, float scale) -> Tensor
  grad_output: "native_dropout_double_backward(grad, grad_output, mask, scale)"
  mask: 'not_implemented("native_dropout_backward: mask")'

- name: eq_.Scalar(Tensor(a!) self, Scalar other) -> Tensor(a!)
  self: zeros_like(self)
  result: self_t.zero_()

- name: eq_.Tensor(Tensor(a!) self, Tensor other) -> Tensor(a!)
  self: zeros_like(self)
  other: zeros_like(other)
  result: self_t.zero_()

- name: erf(Tensor self) -> Tensor
  self: 2.0 / sqrt(M_PI) * exp(-(self.pow(2))) * grad
  result: auto_element_wise

- name: erfc(Tensor self) -> Tensor
  self: -2.0 / sqrt(M_PI) * exp(-(self.pow(2))) * grad
  result: auto_element_wise

- name: special_erfcx(Tensor self) -> Tensor
  self: (2.0 * self * result - 2.0 / sqrt(M_PI)) * grad
  result: auto_element_wise

- name: erfinv(Tensor self) -> Tensor
  self: 0.5 * sqrt(M_PI) * exp(self.erfinv().pow(2)) * grad
  result: auto_element_wise

- name: exp(Tensor self) -> Tensor
  self: grad * result.conj()
  result: auto_element_wise

- name: exp2(Tensor self) -> Tensor
  self: grad * result * M_LN2
  result: auto_element_wise

- name: expm1(Tensor self) -> Tensor
  self: grad * (result + 1)
  result: auto_element_wise

# TODO: this derivative is not SymInt safe, need sum_to support
- name: expand(Tensor(a) self, SymInt[] size, *, bool implicit=False) -> Tensor(a)
  self: at::sum_to(grad, self.sym_sizes())
  result: auto_linear

- name: exponential_(Tensor(a!) self, float lambd=1, *, Generator? generator=None) -> Tensor(a!)
  self: zeros_like(grad)
  result: self_t.zero_()

- name: fake_quantize_per_tensor_affine_cachemask(Tensor self, float scale, int zero_point, int quant_min, int quant_max) -> (Tensor output, Tensor mask)
  self: fake_quantize_per_tensor_affine_cachemask_backward(grad, mask)

- name: _fake_quantize_per_tensor_affine_cachemask_tensor_qparams(Tensor self, Tensor scale, Tensor zero_point, Tensor fake_quant_enabled, int quant_min, int quant_max) -> (Tensor output, Tensor mask)
  self: fake_quantize_per_tensor_affine_cachemask_backward(grad, mask)

- name: _fake_quantize_learnable_per_tensor_affine(Tensor self, Tensor scale, Tensor zero_point, int quant_min, int quant_max, float grad_factor=1.0) -> Tensor
  self, scale, zero_point: "grad.defined() ? _fake_quantize_learnable_per_tensor_affine_backward(grad, self, scale, zero_point, quant_min, quant_max, grad_factor) : std::tuple<Tensor, Tensor, Tensor>()"

- name: fake_quantize_per_channel_affine_cachemask(Tensor self, Tensor scale, Tensor zero_point, int axis, int quant_min, int quant_max) -> (Tensor output, Tensor mask)
  self: fake_quantize_per_channel_affine_cachemask_backward(grad, mask)

- name: _fake_quantize_learnable_per_channel_affine(Tensor self, Tensor scale, Tensor zero_point, int axis, int quant_min, int quant_max, float grad_factor=1.0) -> Tensor
  self, scale, zero_point: "grad.defined() ? _fake_quantize_learnable_per_channel_affine_backward(grad, self, scale, zero_point, axis, quant_min, quant_max, grad_factor) : std::tuple<Tensor, Tensor, Tensor>()"

- name: _fused_moving_avg_obs_fq_helper(Tensor self, Tensor observer_on, Tensor fake_quant_on, Tensor(a!) running_min, Tensor(b!) running_max, Tensor(c!) scale, Tensor(d!) zero_point, float averaging_const, int quant_min, int quant_max, int ch_axis, bool per_row_fake_quant=False, bool symmetric_quant=False) -> (Tensor output, Tensor mask)
  self: fake_quantize_per_tensor_affine_cachemask_backward(grad, mask)

- name: fill.Scalar(Tensor self, Scalar value) -> Tensor
  self: zeros_like(grad)
  result: at::fill(self_t, 0)

- name: fill.Tensor(Tensor self, Tensor value) -> Tensor
  self: zeros_like(grad)
  value: grad.sum()
  result: at::fill(self_t, value_t)

- name: fill_.Scalar(Tensor(a!) self, Scalar value) -> Tensor(a!)
  self: zeros_like(grad)
  result: self_t.fill_(0)

- name: fill_.Tensor(Tensor(a!) self, Tensor value) -> Tensor(a!)
  self: zeros_like(grad)
  value: grad.sum()
  result: self_t.fill_(value_t)

- name: floor(Tensor self) -> Tensor
  self: zeros_like(grad)
  result: auto_element_wise

- name: fmod.Scalar(Tensor self, Scalar other) -> Tensor
  self: grad
  result: auto_element_wise

- name: fmod.Tensor(Tensor self, Tensor other) -> Tensor
  self: grad
  other: -grad * self.div(other, /*rounding_mode=*/"trunc")
  result: self_t - other_t * self_p.div(other_p, /*rounding_mode=*/"trunc")

- name: frac(Tensor self) -> Tensor
  self: grad
  result: self_t

- name: frexp.Tensor(Tensor self) -> (Tensor mantissa, Tensor exponent)
  self: grad / exponent.exp2()
  mantissa: self_t / exponent.exp2()

- name: gather(Tensor self, int dim, Tensor index, *, bool sparse_grad=False) -> Tensor
  self: gather_backward(grad, self, dim, index, sparse_grad)
  index: non_differentiable
  result: auto_linear

- name: ge_.Scalar(Tensor(a!) self, Scalar other) -> Tensor(a!)
  self: zeros_like(self)
  result: self_t.zero_()

- name: ge_.Tensor(Tensor(a!) self, Tensor other) -> Tensor(a!)
  self: zeros_like(self)
  other: zeros_like(other)
  result: self_t.zero_()

- name: geometric_(Tensor(a!) self, float p, *, Generator? generator=None) -> Tensor(a!)
  self: zeros_like(grad)
  result: self_t.zero_()

- name: geqrf(Tensor self) -> (Tensor a, Tensor tau)
  self: not_implemented("geqrf")

- name: indices(Tensor(a) self) -> Tensor(a)
  output_differentiability: [False]

- name: _indices(Tensor(a) self) -> Tensor(a)
  output_differentiability: [False]

- name: grid_sampler_2d(Tensor input, Tensor grid, int interpolation_mode, int padding_mode, bool align_corners) -> Tensor
  input, grid: "grad.defined() ? grid_sampler_2d_backward(grad, input, grid, interpolation_mode, padding_mode, align_corners, grad_input_mask) : std::tuple<Tensor, Tensor>()"

- name: grid_sampler_3d(Tensor input, Tensor grid, int interpolation_mode, int padding_mode, bool align_corners) -> Tensor
  input, grid: "grad.defined() ? grid_sampler_3d_backward(grad, input, grid, interpolation_mode, padding_mode, align_corners, grad_input_mask) : std::tuple<Tensor, Tensor>()"

# See NOTE [ grid_sample CPU fallback ]
- name: _grid_sampler_2d_cpu_fallback(Tensor input, Tensor grid, int interpolation_mode, int padding_mode, bool align_corners) -> Tensor
  input, grid: "grad.defined() ? _grid_sampler_2d_cpu_fallback_backward(grad, input, grid, interpolation_mode, padding_mode, align_corners) : std::tuple<Tensor, Tensor>()"

- name: gt_.Scalar(Tensor(a!) self, Scalar other) -> Tensor(a!)
  self: zeros_like(self)
  result: self_t.zero_()

- name: gt_.Tensor(Tensor(a!) self, Tensor other) -> Tensor(a!)
  self: zeros_like(self)
  other: zeros_like(other)
  result: self_t.zero_()

- name: hardsigmoid(Tensor self) -> Tensor
  self: hardsigmoid_backward(grad, self)
  result: auto_element_wise

- name: histc(Tensor self, int bins=100, Scalar min=0, Scalar max=0) -> Tensor
  output_differentiability: [False]

- name: hardswish(Tensor self) -> Tensor
  self: hardswish_backward(grad, self)
  result: auto_element_wise

- name: hardswish_backward(Tensor grad_output, Tensor self) -> Tensor
  grad_output: hardswish_backward(grad, self)
  self: at::where(at::logical_and(-3.0 < self, self < 3.0), grad * grad_output / 3.0, at::zeros({}, self.options()))
  result: "hardswish_backward(grad_output_t, self_p)
         + at::where(at::logical_and(-3.0 < self_p, self_p < 3.0), self_t * grad_output_p / 3.0, at::zeros({}, self_p.options()))"

- name: hypot(Tensor self, Tensor other) -> Tensor
  self: grad * self / result
  other: grad * other / result
  result: self_t * self_p / result + other_t * other_p / result

- name: i0(Tensor self) -> Tensor
  self: grad * at::special_i1(self)
  result: auto_element_wise

- name: special_i0e(Tensor self) -> Tensor
  self: grad * (at::special_i1e(self) - self.sgn() * result)
  result: auto_element_wise

- name: special_i1(Tensor self) -> Tensor
  self: i1_backward(grad, self, result)
  result: auto_element_wise

- name: special_i1e(Tensor self) -> Tensor
  self: i1e_backward(grad, self, result)
  result: auto_element_wise

- name: igamma(Tensor self, Tensor other) -> Tensor
  self: 'not_implemented("igamma: input")'
  other: grad * exp((self - 1) * log(other) - other - lgamma(self))

- name: igammac(Tensor self, Tensor other) -> Tensor
  self: 'not_implemented("igammac: input")'
  other: -grad * exp((self - 1) * log(other) - other - lgamma(self))

- name: index.Tensor(Tensor self, Tensor?[] indices) -> Tensor
  self: index_backward(grad.new_zeros_symint(self.sym_sizes(), self.options()), indices, grad)
  result: auto_linear

- name: index_add(Tensor self, int dim, Tensor index, Tensor source, *, Scalar alpha=1) -> Tensor
  self: grad
  # The case source.dim() == 0  is necessary to support scalar tensors of the form
  # source.dim() == 0 and index.dim() == 1 and index.size() == (1,),
  # This is because source is not broadcastable to index, as source.dim() < index.dim()
  source: "maybe_multiply(source.dim() > 0 ? grad.index_select(dim, index).expand_as(source) : grad.index_select(dim, index.squeeze(0)), alpha)"
  index: non_differentiable
  result: at::index_add(self_t, dim, index, maybe_multiply(source_t, alpha))

- name: index_reduce(Tensor self, int dim, Tensor index, Tensor source, str reduce, *, bool include_self=True) -> Tensor
  self, source: index_reduce_backward(grad, self, dim, index, source, reduce, include_self, result)
  index: non_differentiable

- name: index_copy(Tensor self, int dim, Tensor index, Tensor source) -> Tensor
  self: grad.index_fill(dim, index, 0)
  # The case source.dim() == 0 is necessary to support scalar tensors of the form
  # source.dim() == 0 and index.dim() == 1 and index.size() == (1,),
  # This is because source is not broadcastable to index, as source.dim() < index.dim()
  source: "source.dim() > 0 ? grad.index_select(dim, index).expand_as(source) : grad.index_select(dim, index.squeeze(0))"
  index: non_differentiable
  result: self_t.index_copy(dim, index, source_t)

- name: index_fill.int_Scalar(Tensor self, int dim, Tensor index, Scalar value) -> Tensor
  self: grad.index_fill(dim, index, 0)
  index: non_differentiable
  result: self_t.index_fill(dim, index, 0)

- name: index_fill.int_Tensor(Tensor self, int dim, Tensor index, Tensor value) -> Tensor
  self: grad.index_fill(dim, index, 0)
  value: grad.index_select(dim, std::get<0>(at::_unique(index, /*sorted=*/false))).sum()
  index: non_differentiable
  result: self_t.index_fill(dim, index, value_t)

- name: index_put(Tensor self, Tensor?[] indices, Tensor values, bool accumulate=False) -> Tensor
  self: "accumulate ? grad : grad.index_put(indices, zeros_like(values), false)"
  values: grad.index(indices)
  result: self_t.index_put(indices, values_t, accumulate)

- name: _index_put_impl_(Tensor(a!) self, Tensor?[] indices, Tensor values, bool accumulate=False, bool unsafe=False) -> Tensor(a!)
  self: "accumulate ? grad : grad.index_put(indices, zeros_like(values), false)"
  values: grad.index(indices)
  result: at::_index_put_impl_(self_t, indices, values_t, accumulate, unsafe)

- name: index_select(Tensor self, int dim, Tensor index) -> Tensor
  self: index_select_backward_symint(grad, self.sym_sizes(), dim, index)
  index: non_differentiable
  result: auto_linear

- name: linalg_inv_ex(Tensor A, *, bool check_errors=False) -> (Tensor inverse, Tensor info)
  A: -at::matmul(inverse.mH(), at::matmul(grad, inverse.mH()))
  inverse: -at::matmul(at::matmul(inverse, A_t), inverse)
  output_differentiability: [True, False]

- name: linalg_pinv.atol_rtol_tensor(Tensor self, *, Tensor? atol=None, Tensor? rtol=None, bool hermitian=False) -> Tensor
  self: pinv_backward(grad, result, self)
  result: pinv_jvp(self_p, result, self_t)

- name: isnan(Tensor self) -> Tensor
  self: non_differentiable

- name: kthvalue(Tensor self, int k, int dim=-1, bool keepdim=False) -> (Tensor values, Tensor indices)
  self: value_selecting_reduction_backward_symint(grad, dim, indices, self.sym_sizes(), keepdim)
  values: gather_with_keepdimed_indices(self_t, dim, indices, keepdim)

- name: le_.Scalar(Tensor(a!) self, Scalar other) -> Tensor(a!)
  self: zeros_like(self)
  result: self_t.zero_()

- name: le_.Tensor(Tensor(a!) self, Tensor other) -> Tensor(a!)
  self: zeros_like(self)
  other: zeros_like(other)
  result: self_t.zero_()

- name: lerp.Scalar(Tensor self, Tensor end, Scalar weight) -> Tensor
  self: "weight.isComplex() ? grad * (1 - weight.conj().toComplexDouble()) : grad * (1 - weight.toDouble())"
  end: grad * weight.conj()
  result: at::lerp(self_t, end_t, weight)

- name: lerp.Tensor(Tensor self, Tensor end, Tensor weight) -> Tensor
  self: grad * (1 - weight).conj()
  end: grad * weight.conj()
  weight: grad * (end - self).conj()
  result: at::lerp(self_t, end_t, weight_p) + weight_t * (end_p - self_p)

- name: lgamma(Tensor self) -> Tensor
  self: grad * digamma(self)
  result: auto_element_wise

- name: digamma(Tensor self) -> Tensor
  self: grad * polygamma(1, self)
  result: auto_element_wise

- name: polygamma(int n, Tensor self) -> Tensor
  self: grad * polygamma(n + 1, self)
  result: auto_element_wise

- name: polygamma_(Tensor(a!) self, int n) -> Tensor(a!)
  self: grad * polygamma(n + 1, self)
  result: self_t.mul_(polygamma(n + 1, original_self_p))

- name: log(Tensor self) -> Tensor
  self: grad.div(self.conj())
  result: auto_element_wise

- name: log10(Tensor self) -> Tensor
  self: grad / (self.conj() * 2.3025850929940456)
  result: auto_element_wise

- name: log1p(Tensor self) -> Tensor
  self: log1p_backward(grad, self)
  result: auto_element_wise

- name: log2(Tensor self) -> Tensor
  self: grad / (self.conj() * 0.6931471805599453)
  result: auto_element_wise

- name: logaddexp(Tensor self, Tensor other) -> Tensor
  self: grad / (1 + exp(other - self))
  other: grad / (1 + exp(self - other))
  result: self_t / (1 + exp(other_p - self_p)) + other_t / (1 + exp(self_p - other_p))

- name: logaddexp2(Tensor self, Tensor other) -> Tensor
  self: grad / (1 + pow(2, other - self))
  other: grad / (1 + pow(2, self - other))
  result: self_t / (1 + pow(2, other_p - self_p)) + other_t / (1 + pow(2, self_p - other_p))

# Note [Gradient formula for xlogy at x = 0, y <= 0]
# x * log(y) is not defined at y <= 0, so we cannot even talk about differentiability
# Now, xlogy(0, y) = 0 by definition.
# This does not make it differentiable as it's not defined in a neighbourhood of a point
# (0, y) when y <= 0.
# Now, when a function is non-differentiable, sometimes we return "a relatively sensible value"
# In this case, as per the discussion in https://github.com/pytorch/pytorch/issues/80770, we choose
# this value to be zero, which is the directional derivative along the line {x = 0}.
- name: xlogy.Tensor(Tensor self, Tensor other) -> Tensor
  self: at::xlogy(grad, other).masked_fill((self == 0.) & (other <= 0.), 0.)
  other: grad * self / other
  result: at::xlogy(self_t, other_p).masked_fill((self_p == 0.) & (other_p <= 0.), 0.) + other_t * self_p / other_p

- name: xlogy.Scalar_Self(Scalar self, Tensor other) -> Tensor
  other: grad * self / other
  result: auto_element_wise

- name: xlogy.Scalar_Other(Tensor self, Scalar other) -> Tensor
  self: "other.toDouble() > 0.
          ? at::xlogy(grad,  other)
          : at::xlogy(grad,  other).masked_fill(self == 0., 0.)"
  result: auto_element_wise

# See Note [Gradient formula for xlogy at x = 0, y <= 0]
# Same here but with y <= -1
- name: special_xlog1py(Tensor self, Tensor other) -> Tensor
  self: at::special_xlog1py(grad,  other).masked_fill((self == 0.) & (other <= -1.), 0.)
  other: grad * self / (other + 1)
  result: at::special_xlog1py(self_t,  other_p).masked_fill((self_p == 0.) & (other_p <= -1.), 0.) + other_t * self_p / (other_p + 1)

- name: special_xlog1py.self_scalar(Scalar self, Tensor other) -> Tensor
  other: grad * self / (other + 1)
  result: auto_element_wise

- name: special_xlog1py.other_scalar(Tensor self, Scalar other) -> Tensor
  self: "other.toDouble() > -1.
          ? at::special_xlog1py(grad,  other)
          : at::special_xlog1py(grad,  other).masked_fill(self == 0., 0.)"
  result: auto_element_wise

- name: special_zeta(Tensor self, Tensor other) -> Tensor
  self: not_implemented("zeta")
  other:  grad * -self * special_zeta(self + 1., other)

- name: special_zeta.self_scalar(Scalar self, Tensor other) -> Tensor
  other:  grad * -self * special_zeta(self.toDouble() + 1., other)

- name: special_zeta.other_scalar(Tensor self, Scalar other) -> Tensor
  self: not_implemented("zeta")

- name: log_normal_(Tensor(a!) self, float mean=1, float std=2, *, Generator? generator=None) -> Tensor(a!)
  self: zeros_like(grad)
  result: self_t.zero_()

- name: logsumexp(Tensor self, int[1] dim, bool keepdim=False) -> Tensor
  self: logsumexp_backward(grad, self, result, dim, keepdim)
  result: logsumexp_jvp(self_p, self_t, dim, keepdim)

- name: linalg_lstsq(Tensor self, Tensor b, float? rcond=None, *, str? driver=None) -> (Tensor solution, Tensor residuals, Tensor rank, Tensor singular_values)
  self, b: linalg_lstsq_backward(grad, self, b, rcond, driver, grad_input_mask)
  solution: linalg_lstsq_jvp(self_p, b_p, self_t, b_t)
  output_differentiability: [True, False, False, False]

- name: lt_.Scalar(Tensor(a!) self, Scalar other) -> Tensor(a!)
  self: zeros_like(self)
  result: self_t.zero_()

- name: lt_.Tensor(Tensor(a!) self, Tensor other) -> Tensor(a!)
  self: zeros_like(self)
  other: zeros_like(other)
  result: self_t.zero_()

- name: linalg_lu_factor_ex(Tensor A, *, bool pivot=True, bool check_errors=False) -> (Tensor LU, Tensor pivots, Tensor info)
  A: lu_factor_ex_backward(grad, LU, pivots, pivot)
  LU: lu_factor_ex_jvp(A_t, LU, pivots, pivot)
  output_differentiability: [True, False, False]

- name: linalg_lu(Tensor A, *, bool pivot=True) -> (Tensor P, Tensor L, Tensor U)
  A: linalg_lu_backward(grad_L, grad_U, P, L, U, pivot)
  L: std::get<0>(linalg_lu_jvp(A_t, P, L, U, pivot))
  U: std::get<1>(linalg_lu_jvp(A_t, P, L, U, pivot))
  output_differentiability: [False, True, True]

- name: linalg_lu_solve(Tensor LU, Tensor pivots, Tensor B, *, bool left=True, bool adjoint=False) -> Tensor
  LU: linalg_lu_solve_LU(grad, LU, pivots, result, left, adjoint)
  B: "at::linalg_lu_solve(LU, pivots, grad, left, !adjoint)"
  result: linalg_lu_solve_jvp(result, LU_p, pivots, LU_t, B_t, left, adjoint)

- name: lu_unpack(Tensor LU_data, Tensor LU_pivots, bool unpack_data=True, bool unpack_pivots=True) -> (Tensor P, Tensor L, Tensor U)
  LU_data: lu_unpack_backward(grad_L, grad_U, LU_data.sym_size(-2), LU_data.sym_size(-1))
  LU_pivots: non_differentiable
  L: "LU_data_t.sym_size(-2) >= LU_data_t.sym_size(-1) ? LU_data_t.tril(-1) : LU_data_t.narrow_symint(-1, 0, LU_data_t.sym_size(-2)).tril(-1)"
  U: "LU_data_t.sym_size(-1) >= LU_data_t.sym_size(-2) ? LU_data_t.triu() : LU_data_t.narrow_symint(-2, 0, LU_data_t.sym_size(-1)).triu()"
  output_differentiability: [False, True, True]

- name: masked_fill.Scalar(Tensor self, Tensor mask, Scalar value) -> Tensor
  self: grad.masked_fill(mask, 0)
  mask: non_differentiable
  result: self_t.masked_fill(mask, 0)

- name: masked_fill.Tensor(Tensor self, Tensor mask, Tensor value) -> Tensor
  self: grad.masked_fill(mask, 0)
  value: masked_fill_backward(grad, mask)
  mask: non_differentiable
  result: self_t.masked_fill(mask, value_t)

- name: masked_scatter(Tensor self, Tensor mask, Tensor source) -> Tensor
  self: grad.masked_fill(mask, 0)
  source: masked_scatter_backward(grad, mask, source.sym_sizes())
  mask: non_differentiable
  result: self_t.masked_scatter(mask, source_t)

- name: masked_select(Tensor self, Tensor mask) -> Tensor
  self: masked_select_backward(grad, self, mask)
  mask: non_differentiable
  result: auto_linear

- name: linalg_matrix_exp(Tensor self) -> Tensor
  self: linalg_matrix_exp_differential(self, grad, /*adjoint*/ true)
  result: linalg_matrix_exp_differential(self_p, self_t, /*adjoint*/ false)

- name: max.dim(Tensor self, int dim, bool keepdim=False) -> (Tensor values, Tensor indices)
  self: value_selecting_reduction_backward_symint(grad, dim, indices, self.sym_sizes(), keepdim)
  values: gather_with_keepdimed_indices(self_t, dim, indices, keepdim)

- name: max(Tensor self) -> Tensor
  self: evenly_distribute_backward(grad, self, result)
  result: evenly_read_jvp(self_t, self_p, result)

- name: maximum(Tensor self, Tensor other) -> Tensor
  self: at::where(self == other, grad / 2, grad).masked_fill_(self < other, 0)
  other: at::where(self == other, grad / 2, grad).masked_fill_(self > other, 0)
  result: other_t + at::where(self_p == other_p, at::scalar_tensor(0.5, result.options()), (self_p > other_p).to(result.scalar_type())) * (self_t - other_t)

- name: fmax(Tensor self, Tensor other) -> Tensor
  self: grad.masked_fill((self >= other).logical_or_(other.isnan()).logical_not_(), 0)
  other: grad.masked_fill((self >= other).logical_or_(other.isnan()), 0)
  result: other_t + (self_p > other_p).logical_or_(other_p.isnan()) * (self_t - other_t)

- name: mean(Tensor self, *, ScalarType? dtype=None) -> Tensor
  self: grad.expand_symint(self.sym_sizes()) / self.sym_numel()
  result: auto_linear

- name: mean.dim(Tensor self, int[1]? dim, bool keepdim=False, *, ScalarType? dtype=None) -> Tensor
  self: mean_backward(grad, self.sym_sizes(), dim, self.sym_numel(), keepdim)
  result: auto_linear

- name: median(Tensor self) -> Tensor
  self: evenly_distribute_backward(grad, self, result)
  result: evenly_read_jvp(self_t, self_p, result)

- name: nanmedian(Tensor self) -> Tensor
  self: evenly_distribute_backward(grad, self, result)
  result: evenly_read_jvp(self_t, self_p, result)

# This is in theory incorrect in the following case:
#   sorted list: [..., a, b, b, ..., b, b, c, ...] with median = b and the value
#                            |                     at middle position of the
#                            |                     list between two `b`s. E.g.,
#                            |
#                            ^the middle position
# The gradient exists and is essentially 0 in this case.
#
# In case where the middle position is at the boundary of `b` range, e.g.,
#   sorted list: [..., a, b, b, ..., b, b, c, ...]
#                                       |
#                                       ^the middle position
# The backward implementation is correct in the sense that it returns the
# subgradient on one side.
- name: median.dim(Tensor self, int dim, bool keepdim=False) -> (Tensor values, Tensor indices)
  self: value_selecting_reduction_backward_symint(grad, dim, indices, self.sym_sizes(), keepdim)
  values: gather_with_keepdimed_indices(self_t, dim, indices, keepdim)

- name: nanmedian.dim(Tensor self, int dim, bool keepdim=False) -> (Tensor values, Tensor indices)
  self: value_selecting_reduction_backward_symint(grad, dim, indices, self.sym_sizes(), keepdim)
  values: gather_with_keepdimed_indices(self_t, dim, indices, keepdim)

- name: min.dim(Tensor self, int dim, bool keepdim=False) -> (Tensor values, Tensor indices)
  self: value_selecting_reduction_backward_symint(grad, dim, indices, self.sym_sizes(), keepdim)
  values: gather_with_keepdimed_indices(self_t, dim, indices, keepdim)

- name: min(Tensor self) -> Tensor
  self: evenly_distribute_backward(grad, self, result)
  result: evenly_read_jvp(self_t, self_p, result)

- name: minimum(Tensor self, Tensor other) -> Tensor
  self: at::where(self == other, grad / 2, grad).masked_fill_(self > other, 0)
  other: at::where(self == other, grad / 2, grad).masked_fill_(self < other, 0)
  result: other_t + at::where(self_p == other_p, at::scalar_tensor(0.5, result.options()), (self_p < other_p).to(result.scalar_type())) * (self_t - other_t)

- name: fmin(Tensor self, Tensor other) -> Tensor
  self: grad.masked_fill((self <= other).logical_or_(other.isnan()).logical_not_(), 0)
  other: grad.masked_fill((self <= other).logical_or_(other.isnan()), 0)
  result: other_t + (self_p <= other_p).logical_or_(other_p.isnan()) * (self_t - other_t)

- name: amax(Tensor self, int[1] dim=[], bool keepdim=False) -> Tensor
  self: scale_grad_by_count(restore_reduced_dims(grad, dim, keepdim), restore_reduced_dims(result, dim, keepdim) == self, dim)
  result: amaxamin_jvp(self_p, self_t, result, dim, keepdim)

- name: amin(Tensor self, int[1] dim=[], bool keepdim=False) -> Tensor
  self: scale_grad_by_count(restore_reduced_dims(grad, dim, keepdim), restore_reduced_dims(result, dim, keepdim) == self, dim)
  result: amaxamin_jvp(self_p, self_t, result, dim, keepdim)

- name: mm(Tensor self, Tensor mat2) -> Tensor
  self: mm_mat1_backward(grad, mat2, self.sym_sizes(), self.sym_strides(), self.layout(), 1)
  mat2: mm_mat2_backward(grad, self, mat2.sym_sizes(), mat2.sym_strides(), mat2.layout(), 1)
  result: at::mm(self_t, mat2_p) + at::mm(self_p, mat2_t)

- name: mode(Tensor self, int dim=-1, bool keepdim=False) -> (Tensor values, Tensor indices)
  self: value_selecting_reduction_backward_symint(grad, dim, indices, self.sym_sizes(), keepdim)
  values: gather_with_keepdimed_indices(self_t, dim, indices, keepdim)

- name: mul.Tensor(Tensor self, Tensor other) -> Tensor
  self: mul_tensor_backward(grad, other, self.scalar_type())
  other: mul_tensor_backward(grad, self, other.scalar_type())
  result: other_t * self_p + self_t * other_p

- name: mul.Scalar(Tensor self, Scalar other) -> Tensor
  self: mul_tensor_backward(grad, at::lift_fresh(at::scalar_to_tensor(other)), self.scalar_type())
  result: self_t * other

- name: mv(Tensor self, Tensor vec) -> Tensor
  self: grad.ger(vec.conj())
  vec: self.conj().t().mv(grad)
  result: mv(self_t, vec_p) + mv(self_p, vec_t)

- name: mvlgamma(Tensor self, int p) -> Tensor
  self: mvlgamma_backward(grad, self, p)
  result: auto_element_wise

- name: nan_to_num(Tensor self, float? nan=None, float? posinf=None, float? neginf=None) -> Tensor
  self: grad * at::isfinite(self)
  result: auto_element_wise

- name: native_batch_norm(Tensor input, Tensor? weight, Tensor? bias, Tensor? running_mean, Tensor? running_var, bool training, float momentum, float eps) -> (Tensor, Tensor, Tensor)
  input, weight, bias: "grad.defined() ? native_batch_norm_backward(grad, input, weight, running_mean, running_var, result1, result2, training, eps, grad_input_mask) : std::tuple<Tensor, Tensor, Tensor>()"
  result0: batch_norm_jvp(input_p, input_t, weight_p, weight_t, bias_p, bias_t, running_mean, running_var, result1, result2, training, eps)

- name: _native_batch_norm_legit(Tensor input, Tensor? weight, Tensor? bias, Tensor(a!) running_mean, Tensor(b!) running_var, bool training, float momentum, float eps) -> (Tensor, Tensor, Tensor)
  input, weight, bias: "grad.defined() ? native_batch_norm_backward(grad, input, weight, running_mean, running_var, result1, result2, training, eps, grad_input_mask) : std::tuple<Tensor, Tensor, Tensor>()"
  result0: batch_norm_jvp(input_p, input_t, weight_p, weight_t, bias_p, bias_t, running_mean, running_var, result1, result2, training, eps)

- name: _native_batch_norm_legit.no_stats(Tensor input, Tensor? weight, Tensor? bias, bool training, float momentum, float eps) -> (Tensor, Tensor, Tensor)
  input, weight, bias: "grad.defined() ? native_batch_norm_backward(grad, input, weight, Tensor(), Tensor(), result1, result2, training, eps, grad_input_mask) : std::tuple<Tensor, Tensor, Tensor>()"
  result0: batch_norm_jvp(input_p, input_t, weight_p, weight_t, bias_p, bias_t, Tensor(), Tensor(), result1, result2, training, eps)

- name: native_batch_norm_backward(Tensor grad_out, Tensor input, Tensor? weight, Tensor? running_mean, Tensor? running_var, Tensor? save_mean, Tensor? save_invstd, bool train, float eps, bool[3] output_mask) -> (Tensor, Tensor, Tensor)
  input, weight, grad_out: batchnorm_double_backward(input, weight, grads[0], grads[1], grads[2], grad_out, running_mean, running_var, train, eps, save_mean, save_invstd, grad_input_mask)
  save_mean: not_implemented("native_batch_norm_backward save_mean")
  save_invstd: not_implemented("native_batch_norm_backward save_invstd")

- name: native_layer_norm(Tensor input, SymInt[] normalized_shape, Tensor? weight, Tensor? bias, float eps) -> (Tensor, Tensor, Tensor)
  input, weight, bias: "grad.defined() ? native_layer_norm_backward_symint(grad, input, normalized_shape, result1, result2, weight, bias, grad_input_mask) : std::tuple<Tensor, Tensor, Tensor>()"
  result0: layer_norm_jvp(input_p, input_t, weight_p, weight_t, bias_p, bias_t, result1, result2, normalized_shape)

- name: native_layer_norm_backward(Tensor grad_out, Tensor input, SymInt[] normalized_shape, Tensor mean, Tensor rstd, Tensor? weight, Tensor? bias, bool[3] output_mask) -> (Tensor, Tensor, Tensor)
  input, weight, grad_out: layer_norm_double_backward(input, weight, grads[0], grads[1], grads[2], grad_out, mean, rstd, normalized_shape, grad_input_mask)
  bias: Tensor()
  mean: not_implemented("native_layer_norm_backward mean")
  rstd: not_implemented("native_layer_norm_backward rstd")

- name: native_group_norm(Tensor input, Tensor? weight, Tensor? bias, SymInt N, SymInt C, SymInt HxW, int group, float eps) -> (Tensor, Tensor, Tensor)
  input, weight, bias: "GradMode::is_enabled() || grads[1].defined() || grads[2].defined() ? infinitely_differentiable_native_group_norm_backward(grads[0], grads[1], grads[2], input, result1, result2, weight, N, C, HxW, group, eps, grad_input_mask) : (grads[0].defined() ? native_group_norm_backward_symint(grads[0].device().is_xpu() ? grads[0] : grads[0].contiguous(), input.device().is_xpu() ? input : input.contiguous(), result1, result2, weight, N, C, HxW, group, grad_input_mask) : std::tuple<Tensor, Tensor, Tensor>())"
  result0: group_norm_jvp(input_p, input_t, weight_p, weight_t, bias_p, bias_t, result1, result2, group)
  result1: group_norm_mean_jvp(input_t, result1, group)
  result2: group_norm_invstd_jvp(input_p, input_t, result1, result2, group)

- name: ne_.Scalar(Tensor(a!) self, Scalar other) -> Tensor(a!)
  self: zeros_like(self)
  result: self_t.zero_()

- name: ne_.Tensor(Tensor(a!) self, Tensor other) -> Tensor(a!)
  self: zeros_like(self)
  other: zeros_like(other)
  result: self_t.zero_()

- name: neg(Tensor self) -> Tensor
  self: grad.neg()
  result: auto_element_wise

- name: nextafter(Tensor self, Tensor other) -> Tensor
  self: not_implemented("nextafter")
  other: not_implemented("nextafter")

- name: norm.Scalar(Tensor self, Scalar p=2) -> Tensor
  self: norm_backward(grad, self, p, result)
  result: norm_jvp(self_p, self_t, p, result)

- name: norm.ScalarOpt_dim(Tensor self, Scalar? p, int[1] dim, bool keepdim=False) -> Tensor
  self: norm_backward(grad, self, p, result, dim, keepdim)
  result: norm_jvp(self_p, self_t, p, result, dim, keepdim)

- name: norm.ScalarOpt_dtype(Tensor self, Scalar? p, *, ScalarType dtype) -> Tensor
  self: norm_backward(grad, self.to(grad.scalar_type()), p, result)
  result: norm_jvp(self_p, self_t, p, result)

- name: norm.ScalarOpt_dim_dtype(Tensor self, Scalar? p, int[1] dim, bool keepdim, *, ScalarType dtype) -> Tensor
  self: norm_backward(grad, self.to(grad.scalar_type()), p, result, dim, keepdim)
  result: norm_jvp(self_p, self_t, p, result, dim, keepdim)

- name: linalg_vector_norm(Tensor self, Scalar ord=2, int[1]? dim=None, bool keepdim=False, *, ScalarType? dtype=None) -> Tensor
  self: linalg_vector_norm_backward(grad, self, ord, result, dim, keepdim)
  result: linalg_vector_norm_jvp(self_p, self_t, ord, result, dim, keepdim)

- name: _pdist_forward(Tensor self, float p=2) -> Tensor
  self: _pdist_backward(grad, self, p, result)

- name: _pdist_backward(Tensor grad, Tensor self, float p, Tensor pdist) -> Tensor
  grad: not_implemented("_pdist_backward")
  self: not_implemented("_pdist_backward")
  pdist: not_implemented("_pdist_backward")

- name: _euclidean_dist(Tensor x1, Tensor x2) -> Tensor
  x1, x2: _euclidean_dist_backward(grad, x1, x2, result)

- name: _cdist_forward(Tensor x1, Tensor x2, float p, int? compute_mode) -> Tensor
  x1: _cdist_backward(grad.contiguous(), x1, x2, p, result)
  x2: _cdist_backward(grad.mT().contiguous(), x2, x1, p, result.mT().contiguous())

- name: _cdist_backward(Tensor grad, Tensor x1, Tensor x2, float p, Tensor cdist) -> Tensor
  grad: not_implemented("_cdist_backward")
  x1: not_implemented("_cdist_backward")
  x2: not_implemented("_cdist_backward")
  cdist: not_implemented("_cdist_backward")

- name: normal_(Tensor(a!) self, float mean=0, float std=1, *, Generator? generator=None) -> Tensor(a!)
  self: zeros_like(grad)
  result: self_t.zero_()

- name: normal.Tensor_float(Tensor mean, float std=1, *, Generator? generator=None) -> Tensor
  mean: at::zeros_symint(mean.sym_sizes(), grad.options())
  result: auto_element_wise

- name: normal.float_Tensor(float mean, Tensor std, *, Generator? generator=None) -> Tensor
  std: at::zeros_symint(std.sym_sizes(), grad.options())
  result: auto_element_wise

- name: normal.Tensor_Tensor(Tensor mean, Tensor std, *, Generator? generator=None) -> Tensor
  mean: at::zeros_symint(mean.sym_sizes(), grad.options())
  std: at::zeros_symint(std.sym_sizes(), grad.options())
  result: zeros_like(mean_t)

- name: linalg_householder_product(Tensor input, Tensor tau) -> Tensor
  input, tau: householder_product_backward(grad, result, input, tau)
  result: householder_product_jvp(input_t, tau_t, result, input_p, tau_p)

- name: ormqr(Tensor self, Tensor input2, Tensor input3, bool left=True, bool transpose=False) -> Tensor
  self, input2, input3: ormqr_backward(grad, result, self, input2, input3, left, transpose, grad_input_mask)

- name: permute(Tensor(a) self, int[] dims) -> Tensor(a)
  self: permute_backwards(grad, dims)
  result: auto_linear

- name: poisson(Tensor self, Generator? generator=None) -> Tensor
  self: zeros_like(self)
  result: auto_element_wise

- name: pow.Tensor_Scalar(Tensor self, Scalar exponent) -> Tensor
  self: pow_backward(grad, self, exponent)
  result: auto_element_wise

- name: pow.Tensor_Tensor(Tensor self, Tensor exponent) -> Tensor
  self: pow_backward_self(grad, self, exponent)
  exponent: pow_backward_exponent(grad, self, exponent, result)
  result: (pow_backward_self(self_t.conj(), self_p, exponent_p) + pow_backward_exponent(exponent_t.conj(), self_p, exponent_p, result)).conj()

- name: pow.Scalar(Scalar self, Tensor exponent) -> Tensor
  exponent: pow_backward_exponent(grad, self, exponent, result)
  result: auto_element_wise

- name: prod(Tensor self, *, ScalarType? dtype=None) -> Tensor
  self: prod_backward(grad, self.to(grad.scalar_type()), result)
  result: (prod_backward(at::ones({}, result.options()).expand_as(result), self_p.to(result.scalar_type()), result) * self_t.conj()).sum().conj()

- name: prod.dim_int(Tensor self, int dim, bool keepdim=False, *, ScalarType? dtype=None) -> Tensor
  self: prod_backward(grad, self.to(grad.scalar_type()), result, dim, keepdim)
  result: (prod_backward(at::ones({}, result.options()).expand_as(result), self_p.to(result.scalar_type()), result, dim, keepdim) * self_t.conj()).sum(dim, keepdim).conj()

- name: put(Tensor self, Tensor index, Tensor source, bool accumulate=False) -> Tensor
  self: "accumulate ? grad : grad.put(index, zeros_like(source), false)"
  index: non_differentiable
  source: grad.take(index).reshape_as(source)
  result: self_t.put(index, source_t, accumulate)

- name: linalg_qr(Tensor A, str mode='reduced') -> (Tensor Q, Tensor R)
  A: linalg_qr_backward(grad_Q, grad_R, Q, R, mode)
  Q, R: linalg_qr_jvp(A_t, Q, R, mode)

- name: rad2deg(Tensor self) -> Tensor
  self: rad2deg_backward(grad)
  result: auto_element_wise

- name: random_.from(Tensor(a!) self, int from, int? to, *, Generator? generator=None) -> Tensor(a!)
  self: zeros_like(grad)
  result: self_t.zero_()

- name: random_.to(Tensor(a!) self, int to, *, Generator? generator=None) -> Tensor(a!)
  self: zeros_like(grad)
  result: self_t.zero_()

- name: random_(Tensor(a!) self, *, Generator? generator=None) -> Tensor(a!)
  self: zeros_like(grad)
  result: self_t.zero_()

- name: reciprocal(Tensor self) -> Tensor
  self: -grad * (result * result).conj()
  result: auto_element_wise

- name: remainder.Scalar(Tensor self, Scalar other) -> Tensor
  self: grad
  result: auto_element_wise

- name: remainder.Tensor(Tensor self, Tensor other) -> Tensor
  self: grad
  other: -grad * self.div(other, /*rounding_mode=*/"floor")
  result: self_t - other_t * self_p.div(other_p, /*rounding_mode=*/"floor")

- name: renorm(Tensor self, Scalar p, int dim, Scalar maxnorm) -> Tensor
  self: renorm_backward(grad, self, p, dim, maxnorm)

- name: repeat(Tensor self, SymInt[] repeats) -> Tensor
  self: repeat_backward(grad, repeats, self.sym_sizes())
  result: auto_linear

- name: special_entr(Tensor self) -> Tensor
  self: grad * (-(1 + self.log()))
  result: auto_element_wise

- name: special_ndtri(Tensor self) -> Tensor
  self: grad * std::sqrt(2 * M_PI) * (result.square() / 2).exp()
  result: auto_element_wise

- name: special_log_ndtr(Tensor self) -> Tensor
  self: grad / std::sqrt(2 * M_PI) * (result + self.pow(2) / 2).neg().exp()
  result: auto_element_wise

# [Note: Sometimes view derivatives]
# The following situation applies to other operations as well.
# TODO: This note is only referenced once by to_dense. Make this
# more generic if it's been referenced more than once.
#
# DO NOT define a backward for reshape!
# reshape is special in that it sometimes returns a view, and sometimes not.
# Defining a backward will make codegen spit out the forward call as
#     as_variable(baseType->reshape(self)),
# making it impossible (hard) to detect when it is actually a view.
# - name: reshape(Tensor self, IntArrayRef shape)

- name: _reshape_alias(Tensor(a) self, SymInt[] size, SymInt[] stride) -> Tensor(a)
  self: grad.reshape_symint(self.sym_sizes())
  result: auto_linear

- name: round(Tensor self) -> Tensor
  self: zeros_like(grad)
  result: auto_element_wise

- name: round.decimals(Tensor self, *, int decimals) -> Tensor
  self: zeros_like(grad)
  result: auto_element_wise

- name: rsqrt(Tensor self) -> Tensor
  self: -0.5 * grad * result.pow(3).conj()
  result: auto_element_wise

- name: scatter.src(Tensor self, int dim, Tensor index, Tensor src) -> Tensor
  self: grad.scatter(dim, index, 0)
  index: non_differentiable
  src: grad.gather(dim, index)
  result: self_t.scatter(dim, index, src_t)

- name: scatter.value(Tensor self, int dim, Tensor index, Scalar value) -> Tensor
  self: grad.scatter(dim, index, 0)
  index: non_differentiable
  result: self_t.scatter(dim, index, 0)

- name: scatter_add(Tensor self, int dim, Tensor index, Tensor src) -> Tensor
  self: grad
  index: non_differentiable
  src: grad.gather(dim, index)
  result: scatter_add(self_t, dim, index, src_t)

- name: select.int(Tensor(a) self, int dim, SymInt index) -> Tensor(a)
  dispatch:
    Default:
      self: select_backward_symint(grad, self.sym_sizes(), dim, index)
      result: auto_linear
    AutogradNestedTensor:
      self: _nested_select_backward_symint(grad, self, dim, index)

- name: select_backward(Tensor grad_output, SymInt[] input_sizes, int dim, SymInt index) -> Tensor
  grad_output: grad.select_symint(dim, index)
  result: auto_linear

- name: sigmoid(Tensor self) -> Tensor
  self: sigmoid_backward(grad, result)
  result: auto_element_wise

- name: logit(Tensor self, float? eps=None) -> Tensor
  self: "GradMode::is_enabled() ? infinitely_differentiable_logit_backward(grad, self, eps) : logit_backward(grad, self, eps)"
  result: auto_element_wise

- name: sign(Tensor self) -> Tensor
  self: zeros_like(grad)
  result: auto_element_wise

- name: sgn(Tensor self) -> Tensor
  self: sgn_backward(self, grad, result)
  # Cannot use auto_element_wise here because the Jacobian is *not* Hermitian (in fact, it is symmetric)
  # The function is not holomorphic, so there's no reason for its Jacobian to be Hermitian
  # auto_element_wise has a name that's a bit deceiving in the complex case
  result: sgn_backward(self_p, self_t, result)

- name: sin(Tensor self) -> Tensor
  self: grad * self.cos().conj()
  result: auto_element_wise

- name: sinc(Tensor self) -> Tensor
  self: sinc_backward(grad, self)
  result: auto_element_wise

- name: sinh(Tensor self) -> Tensor
  self: grad * self.cosh().conj()
  result: auto_element_wise

- name: slice.Tensor(Tensor(a) self, int dim=0, SymInt? start=None, SymInt? end=None, SymInt step=1) -> Tensor(a)
  self: slice_backward_wrapper(grad, self.sym_sizes(), dim, start, end, step)
  result: auto_linear

- name: slice_backward(Tensor grad_output, SymInt[] input_sizes, int dim, SymInt start, SymInt end, SymInt step) -> Tensor
  grad_output: grad.slice_symint(dim, start, end, step)
  result: auto_linear

- name: slice_scatter(Tensor self, Tensor src, int dim=0, SymInt? start=None, SymInt? end=None, SymInt step=1) -> Tensor
  self: slice_scatter_symint(grad, zeros_like(src), dim, start, end, step)
  src: grad.slice_symint(dim, start, end, step)
  result: auto_linear

- name: select_scatter(Tensor self, Tensor src, int dim, SymInt index) -> Tensor
  self: select_scatter_symint(grad, zeros_like(src), dim, index)
  src: grad.select_symint(dim, index)
  result: auto_linear

- name: diagonal_scatter(Tensor self, Tensor src, int offset=0, int dim1=0, int dim2=1) -> Tensor
  self: diagonal_scatter(grad, zeros_like(src), offset, dim1, dim2)
  src: grad.diagonal(offset, dim1, dim2)
  result: auto_linear

- name: as_strided_scatter(Tensor self, Tensor src, SymInt[] size, SymInt[] stride, SymInt? storage_offset=None) -> Tensor
  self: as_strided_scatter_backward(grad, TensorGeometry(self), TensorGeometry(src), size, stride, storage_offset)
  # See Note [as_strided_scatter backward support]
  src: grad.contiguous().as_strided_symint(size, stride, storage_offset)
  result: auto_linear

- name: _linalg_solve_ex(Tensor A, Tensor B, *, bool left=True, bool check_errors=False) -> (Tensor result, Tensor LU, Tensor pivots, Tensor info)
  A, B: linalg_solve_backward(grad, result, A, LU, pivots, left, grad_input_mask[1])
  result: "linalg_solve_jvp(A_t, B_t, result, LU, pivots, left, A_p.is_contiguous() && !A_p.is_complex())"
  output_differentiability: [True, False, False, False]  # LU is an auxiliary tensor not exposed to the user

- name: sort(Tensor self, int dim=-1, bool descending=False) -> (Tensor values, Tensor indices)
  self: value_selecting_reduction_backward_symint(grad, dim, indices, self.sym_sizes(), true)
  output_differentiability: [True, False]
  values: gather_with_keepdimed_indices(self_t, dim, indices, true)

- name: sort.stable(Tensor self, *, bool? stable, int dim=-1, bool descending=False) -> (Tensor values, Tensor indices)
  self: value_selecting_reduction_backward_symint(grad, dim, indices, self.sym_sizes(), true)
  output_differentiability: [True, False]
  values: gather_with_keepdimed_indices(self_t, dim, indices, true)

- name: split.Tensor(Tensor(a -> *) self, SymInt split_size, int dim=0) -> Tensor(a)[]
  self: split_backward(grads, split_size, dim, self.sym_sizes(), self.options())
  result: auto_linear

- name: unsafe_split.Tensor(Tensor self, SymInt split_size, int dim=0) -> Tensor[]
  self: split_backward(grads, split_size, dim, self.sym_sizes(), self.options())
  result: auto_linear

- name: split_with_sizes(Tensor(a -> *) self, SymInt[] split_sizes, int dim=0) -> Tensor(a)[]
  self: split_with_sizes_backward(grads, split_sizes, dim, self.sym_sizes(), self.options())
  result: auto_linear

- name: unsafe_split_with_sizes(Tensor self, SymInt[] split_sizes, int dim=0) -> Tensor[]
  self: split_with_sizes_backward(grads, split_sizes, dim, self.sym_sizes(), self.options())
  result: auto_linear

- name: sqrt(Tensor self) -> Tensor
  self: grad / (2 * result.conj())
  result: auto_element_wise

- name: squeeze(Tensor(a) self) -> Tensor(a)
  self: unsqueeze_to(grad, self.sym_sizes())
  result: auto_linear

- name: squeeze.dim(Tensor(a) self, int dim) -> Tensor(a)
  dispatch:
    Default:
      self: unsqueeze_to(grad, dim, self.sym_sizes())
      result: auto_linear
    AutogradNestedTensor:
      self: grad.unsqueeze(dim)

- name: squeeze.dims(Tensor(a) self, int[] dim) -> Tensor(a)
  dispatch:
    Default:
      self: unsqueeze_to(grad, dim, self.sym_sizes())
      result: auto_linear

- name: squeeze_(Tensor(a!) self) -> Tensor(a!)
  self: unsqueeze_to(grad, self.sym_sizes())
  result: auto_linear

- name: squeeze_.dim(Tensor(a!) self, int dim) -> Tensor(a!)
  self: unsqueeze_to(grad, dim, self.sym_sizes())
  result: auto_linear

<<<<<<< HEAD
- name: squeeze_.dims(Tensor(a!) self, int[] dim) -> Tensor(a!)
  self: unsqueeze_to(grad, dim, self.sym_sizes())
  result: auto_linear

- name: std.correction(Tensor self, int[1]? dim, *, int? correction, bool keepdim=False) -> Tensor
=======
- name: std.correction(Tensor self, int[1]? dim=None, *, int? correction=None, bool keepdim=False) -> Tensor
>>>>>>> aefea9d9
  self: std_backward(result, grad, self, dim, correction, keepdim)
  # pointwise (variance) + sum + sqrt
  result: (at::real(var_backward(self_t.conj(), self_p, dim, correction, true).sum(dim.value_or(IntArrayRef({})), keepdim)) / (2. * result)).masked_fill_(result == 0, 0)

- name: std_mean.correction(Tensor self, int[1]? dim=None, *, int? correction=None, bool keepdim=False) -> (Tensor, Tensor)
  self: std_mean_backward(grads[0], grads[1], self, result0, dim, correction, keepdim)
  result0: (at::real(var_backward(self_t.conj(), self_p, dim, correction, true).sum(dim.value_or(IntArrayRef({})), keepdim)) / (2. * result0)).masked_fill_(result0 == 0, 0)
  # linear
  result1: mean(self_t, dim.value_or(IntArrayRef({})), keepdim)

- name: sub.Tensor(Tensor self, Tensor other, *, Scalar alpha=1) -> Tensor
  self: handle_r_to_c(self.scalar_type(), grad)
  other: handle_r_to_c(other.scalar_type(), maybe_multiply(-grad, alpha.conj()))
  result: self_t - maybe_multiply(other_t, alpha)

- name: sub.Scalar(Tensor self, Scalar other, Scalar alpha=1) -> Tensor
  self: handle_r_to_c(self.scalar_type(), grad)
  result: auto_element_wise

- name: rsub.Tensor(Tensor self, Tensor other, *, Scalar alpha=1) -> Tensor
  self: handle_r_to_c(self.scalar_type(), maybe_multiply(-grad, alpha.conj()))
  other: handle_r_to_c(other.scalar_type(), grad)
  result: -maybe_multiply(self_t, alpha) + other_t

- name: rsub.Scalar(Tensor self, Scalar other, Scalar alpha=1) -> Tensor
  self: handle_r_to_c(self.scalar_type(), maybe_multiply(-grad, alpha.conj()))
  result: auto_element_wise

- name: sum(Tensor self, *, ScalarType? dtype=None) -> Tensor
  self: grad.expand_symint(self.sym_sizes())
  result: auto_linear

- name: sum.dim_IntList(Tensor self, int[1]? dim, bool keepdim=False, *, ScalarType? dtype=None) -> Tensor
  dispatch:
    Default:
      self: sum_backward(grad, self.sym_sizes(), dim, keepdim)
      result: auto_linear
    AutogradNestedTensor:
      # TODO: replace this function once semantics for nested tensor expand have been settled on
      self: _nested_sum_backward(grad, self, dim, keepdim)

- name: nansum(Tensor self, int[1]? dim=None, bool keepdim=False, *, ScalarType? dtype=None) -> Tensor
  self: nansum_backward(grad.to(self.scalar_type()), self, dim, keepdim)
  result: at::where(self_p.isnan(), 0, self_t).sum(dim, keepdim, dtype)

# We never call _linalg_svd with compute_uv=False in an autograd context, so we don't even consider it here
- name: _linalg_svd(Tensor A, bool full_matrices=False, bool compute_uv=True, *, str? driver=None) -> (Tensor U, Tensor S, Tensor Vh)
  A: "svd_backward(full_matrices && grad_U.defined() ? grad_U.narrow_symint(-1, 0, S.sym_size(-1)) : grad_U,
                   grad_S,
                   full_matrices && grad_Vh.defined() ? grad_Vh.narrow_symint(-2, 0, S.sym_size(-1)) : grad_Vh,
                   full_matrices ? U.narrow_symint(-1, 0, S.sym_size(-1)) : U,
                   S,
                   full_matrices ? Vh.narrow_symint(-2, 0, S.sym_size(-1)) : Vh)"
  U, S, Vh: linalg_svd_jvp(A_t, U, S, Vh, full_matrices)

- name: symeig(Tensor self, bool eigenvectors=False, bool upper=True) -> (Tensor eigenvalues, Tensor eigenvectors)
  self: linalg_eig_backward(grads[0], grads[1], eigenvalues, eigenvectors_return, /*is_hermitian=*/true, /*symeig_eigenvector=*/eigenvectors)

- name: _linalg_eigh(Tensor A, str UPLO="L", bool compute_v=True) -> (Tensor eigenvalues, Tensor eigenvectors)
  A: linalg_eig_backward(grads[0], grads[1], eigenvalues, eigenvectors, /*is_hermitian=*/true)
  eigenvalues, eigenvectors: linalg_eig_jvp(A_t, eigenvalues, eigenvectors, /*is_hermitian=*/true)

- name: linalg_eig(Tensor self) -> (Tensor eigenvalues, Tensor eigenvectors)
  self: handle_r_to_c(self.scalar_type(), linalg_eig_backward(grads[0], grads[1], eigenvalues, eigenvectors, /*is_hermitian=*/false))
  eigenvalues, eigenvectors: linalg_eig_jvp(self_t, eigenvalues, eigenvectors, /*is_hermitian=*/false)

- name: t(Tensor(a) self) -> Tensor(a)
  self: grad.t()
  result: auto_linear

- name: t_(Tensor(a!) self) -> Tensor(a!)
  self: grad.t()
  result: auto_linear

- name: one_hot(Tensor self, int num_classes=-1) -> Tensor
  self: non_differentiable

- name: flip(Tensor self, int[] dims) -> Tensor
  self: grad.flip(dims)
  result: auto_linear

- name: roll(Tensor self, int[1] shifts, int[1] dims=[]) -> Tensor
  self: grad.roll(fmap(reverse_list(shifts), [](int64_t i){return -i;}), reverse_list(dims))
  result: auto_linear

- name: rot90(Tensor self, int k=1, int[] dims=[0,1]) -> Tensor
  self: grad.rot90(-k, dims)
  result: auto_linear

- name: take(Tensor self, Tensor index) -> Tensor
  self: take_backward(grad, self, index)
  index: non_differentiable
  result: auto_linear

- name: tan(Tensor self) -> Tensor
  self: grad * (1 + result.pow(2)).conj()
  result: auto_element_wise

- name: tanh(Tensor self) -> Tensor
  self: tanh_backward(grad, result)
  result: auto_element_wise

- name: topk(Tensor self, int k, int dim=-1, bool largest=True, bool sorted=True) -> (Tensor values, Tensor indices)
  self: value_selecting_reduction_backward_symint(grad, dim, indices, self.sym_sizes(), true)
  output_differentiability: [True, False]
  values: gather(self_t, dim, indices)

- name: trace(Tensor self) -> Tensor
  self: trace_backward_symint(grad, self.sym_sizes())
  result: auto_linear

- name: transpose.int(Tensor(a) self, int dim0, int dim1) -> Tensor(a)
  self: grad.transpose(dim0, dim1)
  result: auto_linear

- name: transpose_(Tensor(a!) self, int dim0, int dim1) -> Tensor(a!)
  self: grad.transpose(dim0, dim1)
  result: auto_linear

- name: triangular_solve(Tensor self, Tensor A, bool upper=True, bool transpose=False, bool unitriangular=False) -> (Tensor solution, Tensor cloned_coefficient)
  self, A: triangular_solve_backward(grad_solution, grad_cloned_coefficient, self, A, solution, upper, transpose, unitriangular, grad_input_mask)
  solution: triangular_solve_jvp(solution, A_p, A_t, self_t, upper, transpose, unitriangular)
  cloned_coefficient: A_t

- name: linalg_solve_triangular(Tensor self, Tensor B, *, bool upper, bool left=True, bool unitriangular=False) -> Tensor
  self, B: linalg_solve_triangular_backward(grad, self, result, upper, left, unitriangular, grad_input_mask)
  result: linalg_solve_triangular_forward_AD(self_t, B_t, self_p, result, upper, left, unitriangular)

- name: tril(Tensor self, int diagonal=0) -> Tensor
  self: grad.tril(diagonal)
  result: auto_linear

- name: triu(Tensor self, int diagonal=0) -> Tensor
  self: grad.triu(diagonal)
  result: auto_linear

- name: trunc(Tensor self) -> Tensor
  self: zeros_like(grad)
  result: auto_element_wise

# DO NOT define a backward for to_dense
# See [Note: Sometimes view derivatives]
# - name: to_dense(Tensor self, ScalarType? dtype=None) -> Tensor
#
- name: _to_dense(Tensor self, ScalarType? dtype=None) -> Tensor
  self: to_dense_backward(grad, self)

- name: to_sparse(Tensor self, *, Layout? layout=None, int[2]? blocksize=None) -> Tensor
  self: grad.to_dense()

- name: to_sparse.sparse_dim(Tensor self, int sparse_dim) -> Tensor
  self: grad.to_dense()

- name: to_mkldnn(Tensor self, ScalarType? dtype=None) -> Tensor
  self: to_mkldnn_backward(grad, self)

- name: unfold(Tensor(a) self, int dimension, int size, int step) -> Tensor(a)
  self: unfold_backward_symint(grad, self.sym_sizes(), dimension, size, step)
  result: auto_linear

- name: unfold_backward(Tensor grad_in, SymInt[] input_sizes, int dim, int size, int step) -> Tensor
  grad_in: grad.unfold(dim, size, step)
  result: auto_linear

- name: uniform_(Tensor(a!) self, float from=0, float to=1, *, Generator? generator=None) -> Tensor(a!)
  self: zeros_like(grad)
  result: self_t.zero_()

- name: _unique(Tensor self, bool sorted=True, bool return_inverse=False) -> (Tensor, Tensor)
  output_differentiability: [True, False]
  self: not_implemented("_unique")

- name: unique_dim(Tensor self, int dim, bool sorted=True, bool return_inverse=False, bool return_counts=False) -> (Tensor, Tensor, Tensor)
  output_differentiability: [True, False, False]
  self: not_implemented("unique_dim")

- name: unique_consecutive(Tensor self, bool return_inverse=False, bool return_counts=False, int? dim=None) -> (Tensor, Tensor, Tensor)
  output_differentiability: [True, False, False]
  self: not_implemented("unique_consecutive")

- name: unique_dim_consecutive(Tensor self, int dim, bool return_inverse=False, bool return_counts=False) -> (Tensor, Tensor, Tensor)
  output_differentiability: [True, False, False]
  self: not_implemented("unique_dim_consecutive")

- name: _unique2(Tensor self, bool sorted=True, bool return_inverse=False, bool return_counts=False) -> (Tensor, Tensor, Tensor)
  output_differentiability: [True, False, False]
  self: not_implemented("_unique2")

- name: _unsafe_view(Tensor self, SymInt[] size) -> Tensor
  self: grad.reshape_symint(self.sym_sizes())
  result: auto_linear

- name: lift(Tensor self) -> Tensor
  self: grad
  result: auto_linear

- name: lift_fresh(Tensor(a) self) -> Tensor(a)
  self: grad
  result: auto_linear

- name: unsqueeze(Tensor(a) self, int dim) -> Tensor(a)
  self: grad.squeeze(dim)
  result: auto_linear

- name: unsqueeze_(Tensor(a!) self, int dim) -> Tensor(a!)
  self: grad.squeeze(dim)
  result: auto_linear

- name: var.correction(Tensor self, int[1]? dim=None, *, int? correction=None, bool keepdim=False) -> Tensor
  self: var_backward(grad, self, dim, correction, keepdim)
  # pointwise + sum
  result: at::real(var_backward(self_t.conj(), self_p, dim, correction, true).sum(dim.value_or(IntArrayRef({})), keepdim))

- name: var_mean.correction(Tensor self, int[1]? dim=None, *, int? correction=None, bool keepdim=False) -> (Tensor, Tensor)
  self: var_mean_backward(grads[0], grads[1], self, dim, correction, keepdim)
  result0: at::real(var_backward(self_t.conj(), self_p, dim, correction, true).sum(dim.value_or(IntArrayRef({})), keepdim))
  # linear
  result1: mean(self_t, dim.value_or(IntArrayRef({})), keepdim)

- name: view(Tensor(a) self, SymInt[] size) -> Tensor(a)
  dispatch:
    Default:
      self: grad.reshape_symint(self.sym_sizes())
      result: auto_linear
    AutogradNestedTensor:
      self: grad.reshape_as(self)
      result: auto_linear

- name: view.dtype(Tensor(a) self, ScalarType dtype) -> Tensor(a)
  output_differentiability: [False]

- name: view_as_real(Tensor(a) self) -> Tensor(a)
  self: at::view_as_complex(grad.contiguous()) # gx0 + 1j * gx1
  result: at::view_as_real(self_t)

- name: view_as_complex(Tensor(a) self) -> Tensor(a)
  self: at::view_as_real(grad.contiguous().resolve_conj()) # [gx, gy]
  result: at::view_as_complex(self_t)

- name: where.self(Tensor condition, Tensor self, Tensor other) -> Tensor
  condition: non_differentiable
  self: where(condition, grad, 0)
  other: where(condition, 0, grad)
  result: where(condition, self_t, other_t)

# weight_norm_cuda_interface_backward does not have an explicitly defined derivative, so if we do happen
# to be running backward with create_graph=True, fall back to a backward function that uses
# differentiable ops.
- name: _weight_norm_interface(Tensor v, Tensor g, int dim=0) -> (Tensor, Tensor)
  v, g: "grad.defined() ? (GradMode::is_enabled() ? _weight_norm_differentiable_backward(grad.contiguous(), v, g, result1, dim) : _weight_norm_interface_backward(grad.contiguous(), v, g, result1, dim)) : std::tuple<Tensor, Tensor>()"

- name: zero_(Tensor(a!) self) -> Tensor(a!)
  self: zeros_like(grad)
  result: auto_linear

- name: sparse_mask(Tensor self, Tensor mask) -> Tensor
  self: grad.to_dense().sparse_mask(mask).to_dense()
  mask: non_differentiable

- name: _sparse_coo_tensor_with_dims_and_tensors(int sparse_dim, int dense_dim, SymInt[] size, Tensor indices, Tensor values, *, ScalarType? dtype=None, Layout? layout=None, Device? device=None, bool? pin_memory=False) -> Tensor
  values: sparse_constructor_values_backward(grad, indices)

- name: _sparse_sum.dim(Tensor self, int[1] dim) -> Tensor
  self: at::_sparse_sum_backward(grad, self, dim)

- name: _standard_gamma(Tensor self, Generator? generator=None) -> Tensor
  self: grad * _standard_gamma_grad(self, result)

- name: _standard_gamma_grad(Tensor self, Tensor output) -> Tensor
  self: not_implemented("_standard_gamma_grad")

- name: values(Tensor(a) self) -> Tensor(a)
  dispatch:
    Default:
      self: at::_sparse_coo_tensor_unsafe_symint(self.indices(), grad, self.sym_sizes())._coalesced_(true)
    AutogradNestedTensor:
      self: at::_nested_view_from_buffer(grad.contiguous(), self._nested_tensor_size(), self._nested_tensor_strides(), self._nested_tensor_offsets())

# Why is _values() not differentiable?
# See NOTE [ Sparse: autograd and API ]
- name: _values(Tensor(a) self) -> Tensor(a)
  output_differentiability: [False]

# NN
- name: _trilinear(Tensor i1, Tensor i2, Tensor i3, int[] expand1, int[] expand2, int[] expand3, int[] sumdim, int unroll_dim=1) -> Tensor
  i1, i2, i3: _trilinear_backward(grad, i1, i2, i3, expand1, expand2, expand3, sumdim, grad_input_mask)
  result: "_trilinear(i1_t, i2_p, i3_p, expand1, expand2, expand3, sumdim, unroll_dim) +
           _trilinear(i1_p, i2_t, i3_p, expand1, expand2, expand3, sumdim, unroll_dim) +
           _trilinear(i1_p, i2_p, i3_t, expand1, expand2, expand3, sumdim, unroll_dim)"

- name: constant_pad_nd(Tensor self, SymInt[] pad, Scalar value=0) -> Tensor
  self: constant_pad_nd_backward(grad, pad)
  result: constant_pad_nd_symint(self_t, pad, 0)

- name: binary_cross_entropy(Tensor self, Tensor target, Tensor? weight=None, int reduction=Mean) -> Tensor
  self: binary_cross_entropy_backward(grad, self, target, weight, reduction)
  target: binary_cross_entropy_target_backward(grad, self, target, weight, reduction)
  result: "apply_loss_reduction(
               binary_cross_entropy_backward(self_t, self_p, target_p, weight, at::Reduction::None)
             + binary_cross_entropy_target_backward(target_t, self_p, target_p, weight, at::Reduction::None),
           reduction)"

- name: binary_cross_entropy_backward(Tensor grad_output, Tensor self, Tensor target, Tensor? weight=None, int reduction=Mean) -> Tensor
  self: binary_cross_entropy_double_backward(grad_output, grad, self, target, weight, reduction)
  target: binary_cross_entropy_double_backward_target(grad, grad_output, self, target, weight, reduction)
  grad_output: binary_cross_entropy_double_backward_grad_output(grad, self, target, weight, reduction)
  result: " binary_cross_entropy_double_backward(grad_output_p, self_t, self_p, target_p, weight, reduction)
          + binary_cross_entropy_double_backward_target(target_t, grad_output_p, self_p, target_p, weight, reduction)
          + binary_cross_entropy_double_backward_grad_output(grad_output_t, self_p, target_p, weight, reduction)"

- name: binary_cross_entropy_with_logits(Tensor self, Tensor target, Tensor? weight=None, Tensor? pos_weight=None, int reduction=Mean) -> Tensor
  self: binary_cross_entropy_with_logits_backward(grad, self, target, weight, pos_weight, reduction)
  target: binary_cross_entropy_with_logits_target_backward(grad, self, target, weight, pos_weight, reduction)
  result: "apply_loss_reduction(
               binary_cross_entropy_with_logits_backward(self_t, self_p, target_p, weight, pos_weight, at::Reduction::None)
             + binary_cross_entropy_with_logits_target_backward(target_t, self_p, target_p, weight, pos_weight, at::Reduction::None),
           reduction)"

- name: embedding(Tensor weight, Tensor indices, SymInt padding_idx=-1, bool scale_grad_by_freq=False, bool sparse=False) -> Tensor
  indices: non_differentiable
  weight: embedding_backward_symint(grad, indices, weight.sym_size(0), padding_idx, scale_grad_by_freq, sparse)
  result: auto_linear

- name: embedding_dense_backward(Tensor grad_output, Tensor indices, SymInt num_weights, SymInt padding_idx, bool scale_grad_by_freq) -> Tensor
  grad_output: embedding_dense_double_backward_symint(grad, indices, padding_idx)
  indices: non_differentiable
  result: auto_linear

- name: _embedding_bag(Tensor weight, Tensor indices, Tensor offsets, bool scale_grad_by_freq=False, int mode=0, bool sparse=False, Tensor? per_sample_weights=None, bool include_last_offset=False, int padding_idx=-1) -> (Tensor, Tensor, Tensor, Tensor)
  indices: non_differentiable
  offsets: non_differentiable
  weight: _embedding_bag_backward_symint(grad, indices, offsets, result1, result2, result3, weight.sym_size(0), scale_grad_by_freq, mode, sparse, per_sample_weights, padding_idx)
  per_sample_weights: _embedding_bag_per_sample_weights_backward(grad, weight, indices, offsets, result1, mode, padding_idx)

- name: _embedding_bag_dense_backward(Tensor grad, Tensor indices, Tensor offset2bag, Tensor bag_size, Tensor maximum_indices, SymInt num_weights, bool scale_grad_by_freq, int mode, Tensor? per_sample_weights, int padding_idx=-1) -> Tensor
  indices: non_differentiable
  offset2bag: non_differentiable
  bag_size: non_differentiable
  maximum_indices: non_differentiable

- name: embedding_renorm_(Tensor(a!) self, Tensor indices, float max_norm, float norm_type) -> Tensor(a!)
  indices: non_differentiable
  self: not_implemented("embedding_renorm")

- name: mse_loss(Tensor self, Tensor target, int reduction=Mean) -> Tensor
  self: mse_loss_backward(grad, self, target, reduction)
  target: mse_loss_backward(grad, target, self, reduction)
  result: apply_loss_reduction(mse_loss_backward(self_t.conj(), self_p, target_p, at::Reduction::None).conj() + mse_loss_backward(target_t.conj(), target_p, self_p, at::Reduction::None).conj(), reduction)

- name: multi_margin_loss(Tensor self, Tensor target, Scalar p=1, Scalar margin=1, Tensor? weight=None, int reduction=Mean) -> Tensor
  self: multi_margin_loss_backward(grad, self, target, p, margin, weight, reduction)
  target: non_differentiable

- name: multilabel_margin_loss_forward(Tensor self, Tensor target, int reduction) -> (Tensor output, Tensor is_target)
  self: multilabel_margin_loss_backward(grad, self, target, reduction, is_target)
  target: non_differentiable

- name: nll_loss_forward(Tensor self, Tensor target, Tensor? weight, int reduction, SymInt ignore_index) -> (Tensor output, Tensor total_weight)
  self: nll_loss_backward_symint(grad, self, target, weight, reduction, ignore_index, total_weight)
  target: non_differentiable
  output: std::get<0>(nll_loss_forward_symint(self_t, target, weight, reduction, ignore_index))

- name: nll_loss2d_forward(Tensor self, Tensor target, Tensor? weight, int reduction, SymInt ignore_index) -> (Tensor output, Tensor total_weight)
  self: nll_loss2d_backward_symint(grad, self, target, weight, reduction, ignore_index, total_weight)
  target: non_differentiable
  output: std::get<0>(nll_loss2d_forward_symint(self_t, target, weight, reduction, ignore_index))

- name: smooth_l1_loss(Tensor self, Tensor target, int reduction=Mean, float beta=1.0) -> Tensor
  self: smooth_l1_loss_backward(grad, self, target, reduction, beta)
  target: smooth_l1_loss_backward(grad, target, self, reduction, beta)
  result: apply_loss_reduction(smooth_l1_loss_backward(self_t.conj(), self_p, target_p, at::Reduction::None, beta).conj() + smooth_l1_loss_backward(target_t.conj(), target_p, self_p, at::Reduction::None, beta).conj(), reduction)

- name: huber_loss(Tensor self, Tensor target, int reduction=Mean, float delta=1.0) -> Tensor
  self: huber_loss_backward(grad, self, target, reduction, delta)
  target: huber_loss_backward(grad, target, self, reduction, delta)
  result: apply_loss_reduction(huber_loss_backward(self_t.conj(), self_p, target_p, at::Reduction::None, delta).conj() + huber_loss_backward(target_t.conj(), target_p, self_p, at::Reduction::None, delta).conj(), reduction)

- name: soft_margin_loss(Tensor self, Tensor target, int reduction=Mean) -> Tensor
  self: soft_margin_loss_backward(grad, self, target, reduction)
  result: apply_loss_reduction(soft_margin_loss_backward(self_t.conj(), self_p, target, at::Reduction::None).conj(), reduction)

- name: relu(Tensor self) -> Tensor
  self: threshold_backward(grad, result, 0)
  result: auto_element_wise

- name: silu(Tensor self) -> Tensor
  self: "GradMode::is_enabled() ? infinitely_differentiable_silu_backward(grad, self) : silu_backward(grad, self)"
  result: auto_element_wise

- name: mish(Tensor self) -> Tensor
  self: "GradMode::is_enabled() ? infinitely_differentiable_mish_backward(grad, self) : mish_backward(grad, self)"
  result: auto_element_wise

- name: elu(Tensor self, Scalar alpha=1, Scalar scale=1, Scalar input_scale=1) -> Tensor
  self: elu_backward(grad, alpha, scale, input_scale, /* is_result */ false, self)
  result: auto_element_wise

- name: elu_(Tensor(a!) self, Scalar alpha=1, Scalar scale=1, Scalar input_scale=1) -> Tensor(a!)
  self: elu_backward(grad, alpha, scale, input_scale, /* is_result */ true, result)
  result: self_t.copy_(elu_backward(original_self_t, alpha, scale, input_scale, /* is_result */ true, result))

- name: celu(Tensor self, Scalar alpha=1.0) -> Tensor
  self: elu_backward(grad, alpha, 1, 1.0/alpha.toFloat(), /* is_result */ false, self)
  result: auto_element_wise

- name: celu_(Tensor(a!) self, Scalar alpha=1.0) -> Tensor(a!)
  self: elu_backward(grad, alpha, 1, 1.0/alpha.toFloat(), /* is_result */ true, result)
  result: self_t.copy_(elu_backward(original_self_t, alpha, 1, 1.0/alpha.toFloat(), /* is_result */ true, result))

- name: gelu(Tensor self, *, str approximate='none') -> Tensor
  self: gelu_backward(grad, self, approximate)
  result: auto_element_wise

- name: gelu_backward(Tensor grad_output, Tensor self, *, str approximate='none') -> Tensor
  grad_output: gelu_backward(grad, self, approximate)
  self: gelu_double_backward(grad, grad_output, self, approximate)
  result: gelu_backward(grad_output_t, self_p, approximate) + gelu_double_backward(self_t, grad_output_p, self_p, approximate)

- name: glu(Tensor self, int dim=-1) -> Tensor
  # TODO: glu_backward can benefit from forward result,
  # and forward ad/forward over reverse ad for that matter
  self: glu_backward(grad, self, dim)
  result: glu_jvp(result, self_p, self_t, dim)

- name: hardshrink(Tensor self, Scalar lambd=0.5) -> Tensor
  self: hardshrink_backward(grad, self, lambd)
  result: auto_element_wise

- name: hardshrink_backward(Tensor grad_out, Tensor self, Scalar lambd) -> Tensor
  grad_out: hardshrink_backward(grad, self, lambd)
  self: zeros_like(grad)
  result: at::where((self_p > lambd).logical_or(self_p < -lambd), grad_out_t, at::zeros({}, result.options()).expand_as(result))

- name: hardtanh(Tensor self, Scalar min_val=-1, Scalar max_val=1) -> Tensor
  self: hardtanh_backward(grad, self, min_val, max_val)
  result: auto_element_wise

- name: leaky_relu(Tensor self, Scalar negative_slope=0.01) -> Tensor
  self: leaky_relu_backward(grad, self, negative_slope, false)
  result: auto_element_wise

- name: leaky_relu_(Tensor(a!) self, Scalar negative_slope=0.01) -> Tensor(a!)
  self: leaky_relu_backward(grad, result, negative_slope, true)
  result: self_t.copy_(leaky_relu_backward(original_self_t.conj(), result, negative_slope, true).conj())

- name: log_sigmoid_forward(Tensor self) -> (Tensor output, Tensor buffer)
  self: log_sigmoid_backward(grad, self, buffer)
  output: log_sigmoid_backward(self_t.conj(), self_p, buffer).conj()

- name: _log_softmax(Tensor self, int dim, bool half_to_float) -> Tensor
  self: _log_softmax_backward_data(grad, result, dim, self.scalar_type())
  result: self_t - logsumexp_jvp(self_p, self_t, {dim}, true)

- name: _sparse_log_softmax(Tensor self, int dim, bool half_to_float) -> Tensor
  self: _sparse_log_softmax_backward_data(grad, result, dim, self)

- name: _masked_softmax(Tensor self, Tensor mask, int? dim=None, int? mask_type=None) -> Tensor
  self: _masked_softmax_backward(grad, result, mask, dim)
  mask: non_differentiable

- name: prelu(Tensor self, Tensor weight) -> Tensor
  self, weight: "grad.defined() ? prelu_backward(grad, self, weight) : std::tuple<Tensor, Tensor>()"
  result: prelu_jvp(self_p, self_t, weight_p, weight_t)

- name: prelu_backward(Tensor grad_output, Tensor self, Tensor weight) -> (Tensor, Tensor)
  grad_output, self, weight: prelu_double_backward(grads[0], grads[1], grad_output, self, weight)
  result0: prelu_backward_self_jvp(self_p, weight_p, weight_t, grad_output_p, grad_output_t)
  result1: prelu_backward_weight_jvp(weight_p, self_p, self_t, grad_output_p, grad_output_t)

- name: rrelu_with_noise(Tensor self, Tensor noise, Scalar lower=0.125, Scalar upper=0.3333333333333333, bool training=False, Generator? generator=None) -> Tensor
  self: rrelu_with_noise_backward(grad, self, noise, lower, upper, training, false)
  result: auto_element_wise


- name: rrelu_with_noise_(Tensor(a!) self, Tensor noise, Scalar lower=0.125, Scalar upper=0.3333333333333333, bool training=False, Generator? generator=None) -> Tensor(a!)
  self: rrelu_with_noise_backward(grad, result, noise, lower, upper, training, true)

- name: _softmax(Tensor self, int dim, bool half_to_float) -> Tensor
  self: _softmax_backward_data(grad, result, dim, self.scalar_type())
  result: result * (self_t - logsumexp_jvp(self_p, self_t, {dim}, true))

- name: _sparse_softmax(Tensor self, int dim, bool half_to_float) -> Tensor
  self: _sparse_softmax_backward_data(grad, result, dim, self)

- name: _sparse_sparse_matmul(Tensor self, Tensor other) -> Tensor
  self: sparse_sparse_matmul_backward(grad, self, other, 0)
  other: sparse_sparse_matmul_backward(grad, self, other, 1)

- name: softplus(Tensor self, Scalar beta=1, Scalar threshold=20) -> Tensor
  self: softplus_backward(grad, self, beta, threshold)
  result: auto_element_wise

- name: softshrink(Tensor self, Scalar lambd=0.5) -> Tensor
  self: softshrink_backward(grad, self, lambd)
  result: auto_element_wise

- name: threshold(Tensor self, Scalar threshold, Scalar value) -> Tensor
  self: threshold_backward(grad, self, threshold)
  result: auto_element_wise

- name: threshold_(Tensor(a!) self, Scalar threshold, Scalar value) -> Tensor(a!)
  self: threshold_backward(grad, self, threshold)
  result: self_t.copy_(threshold_backward(self_t.conj(), original_self_p, threshold).conj())

- name: reflection_pad1d(Tensor self, SymInt[2] padding) -> Tensor
  self: reflection_pad1d_backward_symint(grad, self, padding)
  result: auto_linear

- name: reflection_pad2d(Tensor self, SymInt[4] padding) -> Tensor
  self: reflection_pad2d_backward_symint(grad, self, padding)
  result: auto_linear

- name: reflection_pad3d(Tensor self, SymInt[6] padding) -> Tensor
  self: reflection_pad3d_backward_symint(grad, self, padding)
  result: auto_linear

- name: replication_pad1d(Tensor self, SymInt[2] padding) -> Tensor
  self: replication_pad1d_backward_symint(grad, self, padding)
  result: auto_linear

- name: replication_pad2d(Tensor self, SymInt[4] padding) -> Tensor
  self: replication_pad2d_backward_symint(grad, self, padding)
  result: auto_linear

- name: replication_pad3d(Tensor self, SymInt[6] padding) -> Tensor
  self: replication_pad3d_backward_symint(grad, self, padding)
  result: auto_linear

- name: upsample_linear1d(Tensor self, SymInt[1] output_size, bool align_corners, float? scales=None) -> Tensor
  self: upsample_linear1d_backward_symint(grad, output_size, self.sym_sizes(), align_corners, scales)
  result: auto_linear

- name: upsample_bilinear2d(Tensor self, SymInt[2] output_size, bool align_corners, float? scales_h=None, float? scales_w=None) -> Tensor
  self: upsample_bilinear2d_backward_symint(grad, output_size, self.sym_sizes(), align_corners, scales_h, scales_w)
  result: auto_linear

- name: _upsample_bilinear2d_aa(Tensor self, SymInt[2] output_size, bool align_corners, float? scales_h=None, float? scales_w=None) -> Tensor
  self: _upsample_bilinear2d_aa_backward_symint(grad, output_size, self.sym_sizes(), align_corners, scales_h, scales_w)
  result: auto_linear

- name: upsample_bicubic2d(Tensor self, SymInt[2] output_size, bool align_corners, float? scales_h=None, float? scales_w=None) -> Tensor
  self: upsample_bicubic2d_backward_symint(grad, output_size, self.sym_sizes(), align_corners, scales_h, scales_w)
  result: auto_linear

- name: _upsample_bicubic2d_aa(Tensor self, SymInt[2] output_size, bool align_corners, float? scales_h=None, float? scales_w=None) -> Tensor
  self: _upsample_bicubic2d_aa_backward_symint(grad, output_size, self.sym_sizes(), align_corners, scales_h, scales_w)

- name: upsample_trilinear3d(Tensor self, SymInt[3] output_size, bool align_corners, float? scales_d=None, float? scales_h=None, float? scales_w=None) -> Tensor
  self: upsample_trilinear3d_backward_symint(grad, output_size, self.sym_sizes(), align_corners, scales_d, scales_h, scales_w)
  result: auto_linear

- name: upsample_nearest1d(Tensor self, SymInt[1] output_size, float? scales=None) -> Tensor
  self: upsample_nearest1d_backward_symint(grad, output_size, self.sym_sizes(), scales)
  result: auto_linear

- name: _upsample_nearest_exact1d(Tensor self, SymInt[1] output_size, float? scales=None) -> Tensor
  self: _upsample_nearest_exact1d_backward_symint(grad, output_size, self.sym_sizes(), scales)
  result: auto_linear

- name: upsample_nearest2d(Tensor self, SymInt[2] output_size, float? scales_h=None, float? scales_w=None) -> Tensor
  self: upsample_nearest2d_backward_symint(grad, output_size, self.sym_sizes(), scales_h, scales_w)
  result: auto_linear

- name: _upsample_nearest_exact2d(Tensor self, SymInt[2] output_size, float? scales_h=None, float? scales_w=None) -> Tensor
  self: _upsample_nearest_exact2d_backward_symint(grad, output_size, self.sym_sizes(), scales_h, scales_w)
  result: auto_linear

- name: upsample_nearest3d(Tensor self, SymInt[3] output_size, float? scales_d=None, float? scales_h=None, float? scales_w=None) -> Tensor
  self: upsample_nearest3d_backward_symint(grad, output_size, self.sym_sizes(), scales_d, scales_h, scales_w)
  result: auto_linear

- name: _upsample_nearest_exact3d(Tensor self, SymInt[3] output_size, float? scales_d=None, float? scales_h=None, float? scales_w=None) -> Tensor
  self: _upsample_nearest_exact3d_backward_symint(grad, output_size, self.sym_sizes(), scales_d, scales_h, scales_w)
  result: auto_linear

- name: pixel_shuffle(Tensor self, int upscale_factor) -> Tensor
  self: pixel_unshuffle(grad, upscale_factor)
  result: auto_linear

- name: pixel_unshuffle(Tensor self, int downscale_factor) -> Tensor
  self: pixel_shuffle(grad, downscale_factor)
  result: auto_linear

- name: _adaptive_avg_pool2d(Tensor self, SymInt[2] output_size) -> Tensor
  self: _adaptive_avg_pool2d_backward(grad, self)
  result: auto_linear

- name: _adaptive_avg_pool3d(Tensor self, SymInt[3] output_size) -> Tensor
  self: _adaptive_avg_pool3d_backward(grad, self)
  result: auto_linear

- name: adaptive_max_pool2d(Tensor self, int[2] output_size) -> (Tensor, Tensor)
  self: adaptive_max_pool2d_backward(grad, self, result1)
  result0: gather(self_t.flatten(-2), -1, result1.flatten(-2)).view_as(result1)
  output_differentiability: [True, False]

- name: adaptive_max_pool3d(Tensor self, int[3] output_size) -> (Tensor, Tensor)
  self: adaptive_max_pool3d_backward(grad, self, result1)
  result0: gather(self_t.flatten(-3), -1, result1.flatten(-3)).view_as(result1)
  output_differentiability: [True, False]

- name: avg_pool2d(Tensor self, int[2] kernel_size, int[2] stride=[], int[2] padding=0, bool ceil_mode=False, bool count_include_pad=True, int? divisor_override=None) -> Tensor
  self: avg_pool2d_backward(grad, self, kernel_size, stride, padding, ceil_mode, count_include_pad, divisor_override)
  result: auto_linear

- name: avg_pool3d(Tensor self, int[3] kernel_size, int[3] stride=[], int[3] padding=0, bool ceil_mode=False, bool count_include_pad=True, int? divisor_override=None) -> Tensor
  self: avg_pool3d_backward(grad, self, kernel_size, stride, padding, ceil_mode, count_include_pad, divisor_override)
  result: auto_linear

- name: fractional_max_pool2d(Tensor self, int[2] kernel_size, int[2] output_size, Tensor random_samples) -> (Tensor, Tensor)
  self: fractional_max_pool2d_backward(grad, self, kernel_size, output_size, result1)
  result0: gather(self_t.flatten(-2), -1, result1.flatten(-2)).view_as(result1)
  output_differentiability: [True, False]

- name: fractional_max_pool3d(Tensor self, int[3] kernel_size, int[3] output_size, Tensor random_samples) -> (Tensor, Tensor)
  self: fractional_max_pool3d_backward(grad, self, kernel_size, output_size, result1)
  result0: gather(self_t.flatten(-3), -1, result1.flatten(-3)).view_as(result1)
  output_differentiability: [True, False]

- name: linear(Tensor input, Tensor weight, Tensor? bias=None) -> Tensor
  input, weight, bias: linear_backward(input, grad, weight, grad_input_mask)

#mps
- name: _mps_max_pool2d(Tensor self, int[2] kernel_size, int[2] stride=[], int[2] padding=0, int[2] dilation=1, bool ceil_mode=False) -> Tensor
  self: mps_max_pool2d_backward(grad, self, kernel_size, stride, padding, dilation, ceil_mode)

- name: _mps_convolution(Tensor self, Tensor weight, Tensor? bias, int[] padding, int[] stride, int[] dilation, int groups) -> Tensor
  self, weight, bias: "grad.defined() ? mps_convolution_backward(self, grad, weight, padding, stride, dilation, groups, grad_input_mask) : std::tuple<Tensor, Tensor, Tensor>()"

- name: mps_convolution_backward(Tensor self, Tensor grad_output, Tensor weight, int[] padding, int[] stride, int[] dilation, int groups, bool[3] output_mask) -> (Tensor, Tensor, Tensor)
  grad_output, self, weight: _convolution_double_backward(grads[0], grads[1], grads[2], grad_output, weight, self, stride, padding, dilation, false, std::vector<int64_t>(padding.size(), 0), groups, grad_input_mask)

- name: max_pool2d_with_indices(Tensor self, int[2] kernel_size, int[2] stride=[], int[2] padding=0, int[2] dilation=1, bool ceil_mode=False) -> (Tensor, Tensor)
  self: max_pool2d_with_indices_backward(grad, self, kernel_size, stride, padding, dilation, ceil_mode, result1)
  result0: gather(self_t.flatten(-2), -1, result1.flatten(-2)).view_as(result1)
  output_differentiability: [True, False]

- name: max_pool3d_with_indices(Tensor self, int[3] kernel_size, int[3] stride=[], int[3] padding=0, int[3] dilation=1, bool ceil_mode=False) -> (Tensor, Tensor)
  self: max_pool3d_with_indices_backward(grad, self, kernel_size, stride, padding, dilation, ceil_mode, result1)
  result0: gather(self_t.flatten(-3), -1, result1.flatten(-3)).view_as(result1)
  output_differentiability: [True, False]

- name: max_unpool2d(Tensor self, Tensor indices, int[2] output_size) -> Tensor
  self: max_pool_double_backward(grad, indices, 2)
  indices: non_differentiable
  result: auto_linear

- name: max_unpool3d(Tensor self, Tensor indices, int[3] output_size, int[3] stride, int[3] padding) -> Tensor
  self: max_pool_double_backward(grad, indices, 3)
  indices: non_differentiable
  result: auto_linear

- name: convolution(Tensor input, Tensor weight, Tensor? bias, int[] stride, SymInt[] padding, int[] dilation, bool transposed, SymInt[] output_padding, int groups) -> Tensor
  input, weight, bias: "grad.defined() ? convolution_backward_symint(grad, input, weight, bias->sym_sizes(), stride, padding, dilation, transposed, output_padding, groups, grad_input_mask) : std::tuple<Tensor, Tensor, Tensor>()"
  result: convolution_jvp(input_p, input_t, weight_p, weight_t, bias_p, bias_t, stride, padding, dilation, transposed, output_padding, groups)

# TorchScript serializes calls to _convolution so this entry is present until that is changed to use convolution.
# Note that the benchmark, deterministic, cudnn_enabled, and allow_tf32 flags are queried from the global context
# by convolution_backward instead of being passed along from the forward pass.
- name: _convolution(Tensor input, Tensor weight, Tensor? bias, int[] stride, SymInt[] padding, int[] dilation, bool transposed, SymInt[] output_padding, int groups, bool benchmark, bool deterministic, bool cudnn_enabled, bool allow_tf32) -> Tensor
  input, weight, bias: "grad.defined() ? convolution_backward_symint(grad, input, weight, bias->sym_sizes(), stride, padding, dilation, transposed, output_padding, groups, grad_input_mask) : std::tuple<Tensor, Tensor, Tensor>()"
  result: _convolution_jvp(input_p, input_t, weight_p, weight_t, bias_p, bias_t, stride, padding, dilation, transposed, output_padding, groups, benchmark, deterministic, cudnn_enabled, allow_tf32)

- name: convolution_backward(Tensor grad_output, Tensor input, Tensor weight, SymInt[]? bias_sizes, int[] stride, SymInt[] padding, int[] dilation, bool transposed, SymInt[] output_padding, int groups, bool[3] output_mask) -> (Tensor, Tensor, Tensor)
  grad_output, input, weight: _convolution_double_backward_symint(grads[0], grads[1], grads[2], grad_output, weight, input, stride, padding, dilation, transposed, output_padding, groups, grad_input_mask)
  result0: std::get<0>(convolution_backward_symint(grad_output_p, input_p, weight_t, bias_sizes, stride, padding, dilation, transposed, output_padding, groups, {true, false, false})) + std::get<0>(convolution_backward_symint(grad_output_t, input_p, weight_p, bias_sizes, stride, padding, dilation, transposed, output_padding, groups, {true, false, false}))
  result1: std::get<1>(convolution_backward_symint(grad_output_p, input_t, weight_p, bias_sizes, stride, padding, dilation, transposed, output_padding, groups, {false, true, false})) + std::get<1>(convolution_backward_symint(grad_output_t, input_p, weight_p, bias_sizes, stride, padding, dilation, transposed, output_padding, groups, {false, true, false}))
  result2: convolution_backward_jvp_grad_bias(grad_output_t, result2)

- name: convolution_overrideable(Tensor input, Tensor weight, Tensor? bias, int[] stride, int[] padding, int[] dilation, bool transposed, int[] output_padding, int groups) -> Tensor
  input, weight, bias: "grad.defined() ? convolution_backward_overrideable(grad, input, weight, stride, padding, dilation, transposed, output_padding, groups, grad_input_mask) : std::tuple<Tensor, Tensor, Tensor>()"

- name: convolution_backward_overrideable(Tensor grad_output, Tensor input, Tensor weight, int[] stride, int[] padding, int[] dilation, bool transposed, int[] output_padding, int groups, bool[3] output_mask) -> (Tensor grad_input, Tensor grad_weight, Tensor grad_bias)
  grad_output, input, weight: _convolution_double_backward(grads[0], grads[1], grads[2], grad_output, weight, input, stride, padding, dilation, transposed, output_padding, groups, grad_input_mask)

- name: slow_conv_transpose2d(Tensor self, Tensor weight, int[2] kernel_size, Tensor? bias=None, int[2] stride=1, SymInt[2] padding=0, SymInt[2] output_padding=0, int[2] dilation=1) -> Tensor
  self, weight, bias: "grad.defined() ? convolution_backward_symint(grad, self, weight, bias->sym_sizes(), stride, padding, dilation, true, output_padding, 1, grad_input_mask) : std::tuple<Tensor, Tensor, Tensor>()"

- name: slow_conv_transpose3d(Tensor self, Tensor weight, int[3] kernel_size, Tensor? bias=None, int[3] stride=1, SymInt[3] padding=0, SymInt[3] output_padding=0, int[3] dilation=1) -> Tensor
  self, weight, bias: "grad.defined() ? convolution_backward_symint(grad, self, weight, bias->sym_sizes(), stride, padding, dilation, true, output_padding, 1, grad_input_mask) : std::tuple<Tensor, Tensor, Tensor>()"

- name: _slow_conv2d_forward(Tensor self, Tensor weight, int[2] kernel_size, Tensor? bias, int[2] stride, int[2] padding) -> Tensor
  self, weight, bias: "grad.defined() ? _slow_conv2d_backward(grad, self, weight, kernel_size, stride, padding, grad_input_mask) : std::tuple<Tensor, Tensor, Tensor>()"

- name: _slow_conv2d_backward.output_mask(Tensor grad_output, Tensor self, Tensor weight, int[2] kernel_size, int[2] stride, int[2] padding, bool[3] output_mask) -> (Tensor grad_input, Tensor grad_weight, Tensor grad_bias)
  grad_output, self, weight: _convolution_double_backward(grads[0], grads[1], grads[2], grad_output, weight, self, stride, padding, {{1, 1}}, false, {{0, 0}}, 1, grad_input_mask)

- name: _conv_depthwise2d(Tensor self, Tensor weight, int[2] kernel_size, Tensor? bias, int[2] stride, SymInt[2] padding, int[2] dilation) -> Tensor
  self, weight, bias: "grad.defined() ? convolution_backward_symint(grad.contiguous(), self, weight, bias->sym_sizes(), stride, padding, dilation, /*transposed=*/ false, /*output_padding=*/ {{0, 0}}, /*groups=*/ 1, grad_input_mask) : std::tuple<Tensor, Tensor, Tensor>()"

- name: conv_depthwise3d(Tensor self, Tensor weight, int[3] kernel_size, Tensor? bias, int[3] stride, SymInt[3] padding, int[3] dilation) -> Tensor
  self, weight, bias: "grad.defined() ? convolution_backward_symint(grad.contiguous(), self, weight, bias->sym_sizes(), stride, padding, dilation, /*transposed=*/ false, /*output_padding=*/ {{0, 0, 0}}, /*groups=*/ 1, grad_input_mask) : std::tuple<Tensor, Tensor, Tensor>()"

- name: slow_conv3d_forward(Tensor self, Tensor weight, int[3] kernel_size, Tensor? bias, int[3] stride, SymInt[3] padding) -> Tensor
  self, weight, bias: "grad.defined() ? convolution_backward_symint(grad, self, weight, bias->sym_sizes(), stride, padding, /*dilation=*/ {{1, 1, 1}}, false, /*output_padding=*/ {{0, 0, 0}}, 1, grad_input_mask) : std::tuple<Tensor, Tensor, Tensor>()"

- name: slow_conv_dilated2d(Tensor self, Tensor weight, int[2] kernel_size, Tensor? bias=None, int[2] stride=1, SymInt[2] padding=0, int[2] dilation=1) -> Tensor
  self, weight, bias: "grad.defined() ? convolution_backward_symint(grad, self, weight, bias->sym_sizes(), stride, padding, dilation, false, std::vector<c10::SymInt>(padding.size(), 0), 1, grad_input_mask) : std::tuple<Tensor, Tensor, Tensor>()"

- name: slow_conv_dilated3d(Tensor self, Tensor weight, int[3] kernel_size, Tensor? bias=None, int[3] stride=1, SymInt[3] padding=0, int[3] dilation=1) -> Tensor
  self, weight, bias: "grad.defined() ? convolution_backward_symint(grad, self, weight, bias->sym_sizes(), stride, padding, dilation, false, std::vector<c10::SymInt>(padding.size(), 0), 1, grad_input_mask) : std::tuple<Tensor, Tensor, Tensor>()"

- name: col2im(Tensor self, SymInt[2] output_size, int[2] kernel_size, int[2] dilation, int[2] padding, int[2] stride) -> Tensor
  self: im2col(grad, kernel_size, dilation, padding, stride)
  result: auto_linear

- name: im2col(Tensor self, int[2] kernel_size, int[2] dilation, int[2] padding, int[2] stride) -> Tensor
  self: col2im_symint(grad, {self.sym_size(-2), self.sym_size(-1)}, kernel_size, dilation, padding, stride)
  result: auto_linear

- name: _adaptive_avg_pool2d_backward(Tensor grad_output, Tensor self) -> Tensor
  grad_output: _adaptive_avg_pool2d_symint(grad, {grad_output.sym_size(-2), grad_output.sym_size(-1)})
  self: zeros_like(self)
  result: _adaptive_avg_pool2d_backward(grad_output_t, self_p)

- name: _adaptive_avg_pool3d_backward(Tensor grad_output, Tensor self) -> Tensor
  grad_output: _adaptive_avg_pool3d_symint(grad, { grad_output.sym_size(-3), grad_output.sym_size(-2), grad_output.sym_size(-1) })
  self: zeros_like(self)
  result: _adaptive_avg_pool3d_backward(grad_output_t, self_p)

- name: adaptive_max_pool2d_backward(Tensor grad_output, Tensor self, Tensor indices) -> Tensor
  grad_output: max_pool_double_backward(grad, indices, 2)
  self: zeros_like(self)
  result: auto_linear

- name: adaptive_max_pool3d_backward(Tensor grad_output, Tensor self, Tensor indices) -> Tensor
  grad_output: max_pool_double_backward(grad, indices, 3)
  self: zeros_like(self)
  result: auto_linear

- name: avg_pool2d_backward(Tensor grad_output, Tensor self, int[2] kernel_size, int[2] stride, int[2] padding, bool ceil_mode, bool count_include_pad, int? divisor_override) -> Tensor
  grad_output: avg_pool2d(grad, kernel_size, stride, padding, ceil_mode, count_include_pad, divisor_override)
  self: zeros_like(self)
  result: avg_pool2d_backward(grad_output_t, self_p, kernel_size, stride, padding, ceil_mode, count_include_pad, divisor_override)

- name: avg_pool3d_backward(Tensor grad_output, Tensor self, int[3] kernel_size, int[3] stride, int[3] padding, bool ceil_mode, bool count_include_pad, int? divisor_override) -> Tensor
  grad_output: avg_pool3d(grad, kernel_size, stride, padding, ceil_mode, count_include_pad, divisor_override)
  self: zeros_like(self)
  result: avg_pool3d_backward(grad_output_t, self_p, kernel_size, stride, padding, ceil_mode, count_include_pad, divisor_override)

- name: elu_backward(Tensor grad_output, Scalar alpha, Scalar scale, Scalar input_scale, bool is_result, Tensor self_or_result) -> Tensor
  grad_output: elu_backward(grad, alpha, scale, input_scale, is_result, self_or_result)
  self_or_result: elu_double_backward(grad, grad_output, alpha, scale, input_scale, is_result, self_or_result)
  result: elu_backward(grad_output_t, alpha, scale, input_scale, is_result, self_or_result_p) + elu_double_backward(self_or_result_t, grad_output_p, alpha, scale, input_scale, is_result, self_or_result_p)

- name: fractional_max_pool2d_backward(Tensor grad_output, Tensor self, int[2] kernel_size, int[2] output_size, Tensor indices) -> Tensor
  grad_output: max_pool_double_backward(grad, indices, 2)
  self: zeros_like(self)
  result: auto_linear

- name: fractional_max_pool3d_backward(Tensor grad_output, Tensor self, int[3] kernel_size, int[3] output_size, Tensor indices) -> Tensor
  grad_output: max_pool_double_backward(grad, indices, 3)
  self: zeros_like(self)
  result: auto_linear

- name: glu_backward(Tensor grad_output, Tensor self, int dim) -> Tensor
  grad_output: glu_double_backward_grad_output(grad, self, dim)
  self: glu_double_backward(grad, grad_output, self, dim)
  result: glu_backward_jvp(result, grad_output_p, self_p, grad_output_t, self_t, dim)

- name: hardtanh_backward(Tensor grad_output, Tensor self, Scalar min_val, Scalar max_val) -> Tensor
  grad_output: hardtanh_backward(grad, self, min_val, max_val)
  self: zeros_like(grad)
  result: at::where((self_p > min_val).logical_and(self_p < max_val), grad_output_t, at::zeros({}, result.options()).expand_as(result))

- name: log_sigmoid_backward(Tensor grad_output, Tensor self, Tensor buffer) -> Tensor
  grad_output: log_sigmoid_backward(grad, self, buffer)
  self: log_sigmoid_double_backward(grad * grad_output, self)

- name: _log_softmax_backward_data(Tensor grad_output, Tensor output, int dim, ScalarType input_dtype) -> Tensor
  grad_output: grad.to(output.dtype()) - (grad.to(output.dtype()) * output.exp()).sum(dim, true)
  output: (-grad_output.sum(dim, true) * output.exp() * grad.to(output.dtype())).to(output.dtype())

- name: leaky_relu_backward(Tensor grad_output, Tensor self, Scalar negative_slope, bool self_is_result) -> Tensor
  # self_is_result is always false here since double backward call is an out-of-place call, self is input itself
  grad_output: leaky_relu_backward(grad, self, negative_slope, false)
  self: zeros_like(grad)
  # leaky_relu_backward(grad_output, self, negative_slope, false)
  # computes grad_output * at::where(self_p > 0, 1, negative_slope)
  # so the jvp formula is the following:
  # grad_output_t * at::where(self_p > 0, self_p.new_ones([]), negative_slope);
  #
  # leaky_relu_backward(grad_output, result, negative_slope, true)
  # computes grad_output * at::where(result > 0, 1, negative_slope)
  # under the assumption that `negative_slope` is positive (otherwise,
  # it is not possible to compute the gradient).
  #
  # so the jvp formula is the following:
  # grad_output_t * at::where(result_p > 0, result_p.new_ones([]), negative_slope);
  # with the assumption that negative_slope is positive.
  #
  # Combined together that results in the following optimized kernel which
  # also checks the assumption that negative_slope is positive when self_is_result
  # is True:
  result: leaky_relu_backward(grad_output_t, self_p, negative_slope, self_is_result)

- name: max_pool2d_with_indices_backward(Tensor grad_output, Tensor self, int[2] kernel_size, int[2] stride, int[2] padding, int[2] dilation, bool ceil_mode, Tensor indices) -> Tensor
  grad_output: max_pool_double_backward(grad, indices, 2)
  self: zeros_like(self)
  indices: non_differentiable
  result: auto_linear

- name: max_pool3d_with_indices_backward(Tensor grad_output, Tensor self, int[3] kernel_size, int[3] stride, int[3] padding, int[3] dilation, bool ceil_mode, Tensor indices) -> Tensor
  grad_output: max_pool_double_backward(grad, indices, 3)
  self: zeros_like(self)
  indices: non_differentiable
  result: auto_linear

- name: mse_loss_backward(Tensor grad_output, Tensor self, Tensor target, int reduction) -> Tensor
  grad_output: mse_loss_backward(grad, self, target, reduction)
  self: mse_loss_double_backward(grad * grad_output, self, reduction)
  target: -mse_loss_double_backward(grad * grad_output, target, reduction)
  result: "  mse_loss_double_backward(self_t * grad_output_p, self_p, reduction)
           - mse_loss_double_backward(target_t * grad_output_p, target_p, reduction)
           + mse_loss_backward(grad_output_t, self_p, target_p, reduction)
          "

- name: nll_loss_backward(Tensor grad_output, Tensor self, Tensor target, Tensor? weight, int reduction, SymInt ignore_index, Tensor total_weight) -> Tensor
  grad_output: nll_loss_symint(grad, target, weight, reduction, ignore_index)
  self: zeros_like(grad)
  target: non_differentiable

- name: nll_loss2d_backward(Tensor grad_output, Tensor self, Tensor target, Tensor? weight, int reduction, SymInt ignore_index, Tensor total_weight) -> Tensor
  grad_output: nll_loss2d_symint(grad, target, weight, reduction, ignore_index)
  self: zeros_like(grad)
  target: non_differentiable

- name: rrelu_with_noise_backward(Tensor grad_output, Tensor self, Tensor noise, Scalar lower, Scalar upper, bool training, bool self_is_result) -> Tensor
  # self_is_result is always false here since double backward call is an out-of-place call, self is input itself
  grad_output: rrelu_with_noise_backward(grad, self, noise, lower, upper, training, false)
  self: zeros_like(grad)
  result: rrelu_with_noise_backward(grad_output_t, self_p, noise, lower, upper, training, false)

- name: reflection_pad1d_backward(Tensor grad_output, Tensor self, SymInt[2] padding) -> Tensor
  grad_output: reflection_pad1d_symint(grad, padding)
  self: zeros_like(self)
  result: reflection_pad1d_backward_symint(grad_output_t, self_p, padding)

- name: reflection_pad2d_backward(Tensor grad_output, Tensor self, SymInt[4] padding) -> Tensor
  grad_output: reflection_pad2d_symint(grad, padding)
  self: zeros_like(self)
  result: reflection_pad2d_backward_symint(grad_output_t, self_p, padding)

- name: reflection_pad3d_backward(Tensor grad_output, Tensor self, SymInt[6] padding) -> Tensor
  grad_output: reflection_pad3d_symint(grad, padding)
  self: zeros_like(self)
  result: reflection_pad3d_backward_symint(grad_output_t, self_p, padding)

- name: replication_pad1d_backward(Tensor grad_output, Tensor self, SymInt[2] padding) -> Tensor
  grad_output: replication_pad1d_symint(grad, padding)
  self: zeros_like(self)
  result: replication_pad1d_backward_symint(grad_output_t, self_p, padding)

- name: replication_pad2d_backward(Tensor grad_output, Tensor self, SymInt[4] padding) -> Tensor
  grad_output: replication_pad2d_symint(grad, padding)
  self: zeros_like(self)
  result: replication_pad2d_backward_symint(grad_output_t, self_p, padding)

- name: replication_pad3d_backward(Tensor grad_output, Tensor self, SymInt[6] padding) -> Tensor
  grad_output: replication_pad3d_symint(grad, padding)
  self: zeros_like(self)
  result: replication_pad3d_backward_symint(grad_output_t, self_p, padding)

- name: sparse_sampled_addmm(Tensor self, Tensor mat1, Tensor mat2, *, Scalar beta=1, Scalar alpha=1) -> Tensor
  self: maybe_multiply(grad, beta.conj())
  mat1: maybe_multiply(grad.sparse_mask(self).mm(mat2.mH()), alpha.conj())
  mat2: maybe_multiply(mat1.mH().mm(grad.sparse_mask(self)), alpha.conj())

- name: smooth_l1_loss_backward(Tensor grad_output, Tensor self, Tensor target, int reduction, float beta) -> Tensor
  grad_output: smooth_l1_loss_backward(grad, self, target, reduction, beta)
  self: smooth_l1_loss_double_backward(grad * grad_output, self, target, reduction, beta)
  target: -smooth_l1_loss_double_backward(grad * grad_output, self, target, reduction, beta)
  result: "  smooth_l1_loss_double_backward(self_t * grad_output_p, self_p, target_p, reduction, beta)
           - smooth_l1_loss_double_backward(target_t * grad_output_p, self_p, target_p, reduction, beta)
           + smooth_l1_loss_backward(grad_output_t, self_p, target_p, reduction, beta)
          "

- name: huber_loss_backward(Tensor grad_output, Tensor self, Tensor target, int reduction, float delta) -> Tensor
  grad_output: huber_loss_double_backward_grad_output(grad, grad_output, self, target, reduction, delta)
  self: huber_loss_double_backward(grad * grad_output, self, target, reduction, delta)
  target: -huber_loss_double_backward(grad * grad_output, self, target, reduction, delta)

- name: softplus_backward(Tensor grad_output, Tensor self, Scalar beta, Scalar threshold) -> Tensor
  grad_output: softplus_backward(grad, self, beta, threshold)
  self: softplus_double_backward(grad * grad_output, self, beta, threshold)
  result: "softplus_backward(grad_output_t, self_p, beta, threshold)
         + softplus_double_backward(self_t * grad_output_p, self_p, beta, threshold)"

- name: _softmax_backward_data(Tensor grad_output, Tensor output, int dim, ScalarType input_dtype) -> Tensor
  grad_output: _softmax_backward_data(grad.to(output.dtype()), output, dim, input_dtype)
  output: softmax_double_backward(grad.to(output.dtype()), grad_output, dim, output).to(output.dtype())

- name: soft_margin_loss_backward(Tensor grad_output, Tensor self, Tensor target, int reduction) -> Tensor
  grad_output: soft_margin_loss_double_backward_grad_output(grad, grad_output, self, target, reduction)
  self: soft_margin_loss_double_backward(grad * grad_output, self, target, reduction)

- name: softshrink_backward(Tensor grad_output, Tensor self, Scalar lambd) -> Tensor
  grad_output: softshrink_backward(grad, self, lambd)
  self: zeros_like(grad)
  result: at::where((self_p > lambd).logical_or(self_p < -lambd), grad_output_t, at::zeros({}, result.options()).expand_as(result))

- name: threshold_backward(Tensor grad_output, Tensor self, Scalar threshold) -> Tensor
  grad_output: threshold_backward(grad, self, threshold)
  self: zeros_like(grad)
  result: zeros_like(self_t) + threshold_backward(grad_output_t, self_p, threshold)

- name: upsample_linear1d_backward(Tensor grad_output, SymInt[1] output_size, SymInt[3] input_size, bool align_corners, float? scales=None) -> Tensor
  grad_output: upsample_linear1d_symint(grad, output_size, align_corners, scales)
  result: auto_linear

- name: upsample_bilinear2d_backward(Tensor grad_output, SymInt[2] output_size, SymInt[4] input_size, bool align_corners, float? scales_h=None, float? scales_w=None) -> Tensor
  grad_output: upsample_bilinear2d_symint(grad, output_size, align_corners, scales_h, scales_w)
  result: auto_linear

- name: _upsample_bilinear2d_aa_backward(Tensor grad_output, SymInt[2] output_size, SymInt[4] input_size, bool align_corners, float? scales_h=None, float? scales_w=None) -> Tensor
  grad_output: _upsample_bilinear2d_aa_symint(grad, output_size, align_corners, scales_h, scales_w)
  result: auto_linear

- name: upsample_bicubic2d_backward(Tensor grad_output, SymInt[2] output_size, SymInt[4] input_size, bool align_corners, float? scales_h=None, float? scales_w=None) -> Tensor
  grad_output: upsample_bicubic2d_symint(grad, output_size, align_corners, scales_h, scales_w)
  result: auto_linear

- name: _upsample_bicubic2d_aa_backward(Tensor grad_output, SymInt[2] output_size, SymInt[4] input_size, bool align_corners, float? scales_h=None, float? scales_w=None) -> Tensor
  grad_output: _upsample_bicubic2d_aa_symint(grad, output_size, align_corners, scales_h, scales_w)

- name: upsample_trilinear3d_backward(Tensor grad_output, SymInt[3] output_size, SymInt[5] input_size, bool align_corners, float? scales_d=None, float? scales_h=None, float? scales_w=None) -> Tensor
  grad_output: upsample_trilinear3d_symint(grad, output_size, align_corners, scales_d, scales_h, scales_w)
  result: auto_linear

- name: upsample_nearest1d_backward(Tensor grad_output, SymInt[1] output_size, SymInt[3] input_size, float? scales=None) -> Tensor
  grad_output: upsample_nearest1d_symint(grad, output_size, scales)
  result: auto_linear

- name: _upsample_nearest_exact1d_backward(Tensor grad_output, SymInt[1] output_size, SymInt[3] input_size, float? scales=None) -> Tensor
  grad_output: _upsample_nearest_exact1d_symint(grad, output_size, scales)
  result: auto_linear

- name: upsample_nearest2d_backward(Tensor grad_output, SymInt[2] output_size, SymInt[4] input_size, float? scales_h=None, float? scales_w=None) -> Tensor
  grad_output: upsample_nearest2d_symint(grad, output_size, scales_h, scales_w)
  result: auto_linear

- name: _upsample_nearest_exact2d_backward(Tensor grad_output, SymInt[2] output_size, SymInt[4] input_size, float? scales_h=None, float? scales_w=None) -> Tensor
  grad_output: _upsample_nearest_exact2d_symint(grad, output_size, scales_h, scales_w)
  result: auto_linear

- name: upsample_nearest3d_backward(Tensor grad_output, SymInt[3] output_size, SymInt[5] input_size, float? scales_d=None, float? scales_h=None, float? scales_w=None) -> Tensor
  grad_output: upsample_nearest3d_symint(grad, output_size, scales_d, scales_h, scales_w)
  result: auto_linear

- name: _upsample_nearest_exact3d_backward(Tensor grad_output, SymInt[3] output_size, SymInt[5] input_size, float? scales_d=None, float? scales_h=None, float? scales_w=None) -> Tensor
  grad_output: _upsample_nearest_exact3d_symint(grad, output_size, scales_d, scales_h, scales_w)
  result: auto_linear

- name: sigmoid_backward(Tensor grad_output, Tensor output) -> Tensor
  grad_output: sigmoid_backward(grad, output.conj())
  output: grad.conj() * grad_output * (-2 * output.conj() + 1)
  result: sigmoid_backward(grad_output_t, output_p) + output_t.conj() * grad_output_p * (-2 * output_p.conj() + 1)

- name: tanh_backward(Tensor grad_output, Tensor output) -> Tensor
  grad_output: tanh_backward(grad, output.conj())
  output: grad.conj() * (-2 * output.conj() * grad_output)
  result: tanh_backward(grad_output_t, output_p) + output_t.conj() * (-2 * output_p.conj() * grad_output_p)

# cudnn
- name: _cudnn_ctc_loss(Tensor log_probs, Tensor targets, int[] input_lengths, int[] target_lengths, int blank, bool deterministic, bool zero_infinity) -> (Tensor, Tensor)
  log_probs: _cudnn_ctc_loss_backward(grad, result0, result1, zero_infinity)

- name: _cudnn_ctc_loss.Tensor(Tensor log_probs, Tensor targets, Tensor input_lengths, Tensor target_lengths, int blank, bool deterministic, bool zero_infinity) -> (Tensor, Tensor)
  log_probs: _cudnn_ctc_loss_backward(grad, result0, result1, zero_infinity)

- name: cudnn_convolution_transpose(Tensor self, Tensor weight, int[] padding, int[] output_padding, int[] stride, int[] dilation, int groups, bool benchmark, bool deterministic, bool allow_tf32) -> Tensor
  self, weight: "_cudnn_convolution_backward(self, grad, weight, padding, output_padding, stride, dilation, true, groups, {grad_input_mask[0], grad_input_mask[1]})"

- name: _mps_convolution_transpose(Tensor self, Tensor weight, int[] padding, int[] output_padding, int[] stride, int[] dilation, int groups) -> Tensor
  self, weight: "grad.defined() ? mps_convolution_transpose_backward(self, grad, weight, padding, output_padding, stride, dilation, groups, grad_input_mask) : std::tuple<Tensor, Tensor>()"

- name: cudnn_convolution(Tensor self, Tensor weight, int[] padding, int[] stride, int[] dilation, int groups, bool benchmark, bool deterministic, bool allow_tf32) -> Tensor
  self, weight: "_cudnn_convolution_backward(self, grad, weight, padding, std::vector<int64_t>(padding.size(), 0), stride, dilation, false, groups, {grad_input_mask[0], grad_input_mask[1]})"

- name: cudnn_grid_sampler(Tensor self, Tensor grid) -> Tensor output
  self, grid: "grad.defined() ? cudnn_grid_sampler_backward(self, grid, grad) : std::tuple<Tensor, Tensor>()"

- name: cudnn_affine_grid_generator(Tensor theta, int N, int C, int H, int W) -> Tensor grid
  theta: cudnn_affine_grid_generator_backward(grad, N, C, H, W)

# NB: Why is the backwards here so complicated?  CuDNN cannot be used to compute
# backward in evaluation mode, because the math for backward in evaluation mode
# is different (since the forward math is different), and CuDNN does not support
# it.  And in any case, you shouldn't be using this bn in evaluation mode,
# because it should be merged into the previous convolution (left for future
# work.)
# NB2: The quotes around the gradient are needed to appease YAML parsing rules.
- name: cudnn_batch_norm(Tensor input, Tensor weight, Tensor? bias, Tensor? running_mean, Tensor? running_var, bool training, float exponential_average_factor, float epsilon) -> (Tensor, Tensor, Tensor, Tensor)
  input, weight, bias: "grad.defined() ? (training ? cudnn_batch_norm_backward(input, grad.contiguous(input.suggest_memory_format()), weight, running_mean, running_var, result1, result2, epsilon, retain_variables ? result3.clone() : result3) : native_batch_norm_backward(grad, input, weight, running_mean, running_var, result1, result2, training, epsilon, grad_input_mask)) : std::tuple<Tensor, Tensor, Tensor>()"
  result0: batch_norm_jvp(input_p, input_t, weight_p, weight_t, bias_p, bias_t, running_mean, running_var, result1, result2, training, epsilon)

# HACK: save_mean and save_var are going to be passed in as
# requires_grad variables (even though we'll never backprop through
# them) so we need to prevent the unpacking from triggering an error.
- name: cudnn_batch_norm_backward(Tensor input, Tensor grad_output, Tensor weight, Tensor? running_mean, Tensor? running_var, Tensor? save_mean, Tensor? save_var, float epsilon, Tensor reserveSpace) -> (Tensor, Tensor, Tensor)
  save_mean: not_implemented("cudnn_batch_norm_backward save_mean")
  save_var: not_implemented("cudnn_batch_norm_backward save_var")
  reserveSpace: not_implemented("cudnn_batch_norm_backward reserveSpace")
  input, weight, grad_output: batchnorm_double_backward(input, weight, grads[0], grads[1], grads[2], grad_output, running_mean, running_var, true, epsilon, save_mean, save_var, grad_input_mask)

# nnpack

- name: _nnpack_spatial_convolution(Tensor input, Tensor weight, Tensor? bias, SymInt[2] padding, int[2] stride=1) -> Tensor
  # NNPACK does not support strided convolutions in the backwards path, which is the reason why we are using the closest available function that does here.
  input, weight, bias: "grad.defined() ? convolution_backward_symint(grad, input, weight, bias->sym_sizes(), stride, padding, std::vector<int64_t>(padding.size(), 1), false, std::vector<c10::SymInt>(padding.size(), 0), 1, grad_input_mask) : std::tuple<Tensor, Tensor, Tensor>()"

#LSTM MPS
- name: _lstm_mps(Tensor input, Tensor[] hx, Tensor[] params, bool has_biases, int num_layers, float dropout, bool train, bool bidirectional, bool batch_first) -> (Tensor, Tensor, Tensor, Tensor, Tensor)
  output_differentiability: [True, True, True, False, False]
  input, hx, params: "lstm_mps_backward(grads[0], grads[1], grads[2], result3, result4, input, hx, params, has_biases, num_layers, dropout, train, bidirectional, batch_first)"

- name: lstm_mps_backward(Tensor grad_y, Tensor? grad_hy, Tensor? grad_cy, Tensor z_state, Tensor cell_state_fwd, Tensor input, Tensor[] hx, Tensor[] params, bool has_biases, int num_layers, float dropout, bool train, bool bidirectional, bool batch_first) -> (Tensor, Tensor[], Tensor[])



# Only frst three of _cudnn_rnn outputs can have gradients.
# _cudnn_rnn outputs: (output, hy, cy, reserve, weight_buf)
- name: _cudnn_rnn(Tensor input, Tensor[] weight, int weight_stride0, Tensor? weight_buf, Tensor hx, Tensor? cx, int mode, SymInt hidden_size, SymInt proj_size, int num_layers, bool batch_first, float dropout, bool train, bool bidirectional, SymInt[] batch_sizes, Tensor? dropout_state) -> (Tensor, Tensor, Tensor, Tensor, Tensor)
  dropout_state: non_differentiable
  output_differentiability: [True, True, True, False, False]
  input, hx, cx, weight: "_cudnn_rnn_backward_symint(input, weight, weight_stride0, result4, hx, cx, result0, grads[0], grads[1], grads[2], mode, hidden_size, proj_size, num_layers, batch_first, dropout, train, bidirectional, batch_sizes, dropout_state, retain_variables ? result3.clone() : result3, grad_input_mask)"

- name: _cudnn_rnn_backward(Tensor input, Tensor[] weight, int weight_stride0, Tensor weight_buf, Tensor hx, Tensor? cx, Tensor output, Tensor? grad_output, Tensor? grad_hy, Tensor? grad_cy, int mode, SymInt hidden_size, SymInt proj_size, int num_layers, bool batch_first, float dropout, bool train, bool bidirectional, SymInt[] batch_sizes, Tensor? dropout_state, Tensor reserve, bool[4] output_mask) -> (Tensor, Tensor, Tensor, Tensor[])
  dropout_state: non_differentiable
  input: not_implemented("_cudnn_rnn_backward", kCudnnDoubleBackwardMsg)
  weight: not_implemented_list("_cudnn_rnn_backward", kCudnnDoubleBackwardMsg)
  hx: not_implemented("_cudnn_rnn_backward", kCudnnDoubleBackwardMsg)
  cx: not_implemented("_cudnn_rnn_backward", kCudnnDoubleBackwardMsg)
  output: not_implemented("_cudnn_rnn_backward", kCudnnDoubleBackwardMsg)
  grad_output: not_implemented("_cudnn_rnn_backward", kCudnnDoubleBackwardMsg)
  grad_hy: not_implemented("_cudnn_rnn_backward", kCudnnDoubleBackwardMsg)
  grad_cy: not_implemented("_cudnn_rnn_backward", kCudnnDoubleBackwardMsg)

# miopen

- name: miopen_convolution_transpose(Tensor self, Tensor weight, Tensor? bias, SymInt[] padding, SymInt[] output_padding, int[] stride, int[] dilation, int groups, bool benchmark, bool deterministic) -> Tensor
  self, weight, bias: "grad.defined() ? convolution_backward_symint(grad, self, weight, bias->sym_sizes(), stride, padding, dilation, true, output_padding, groups, grad_input_mask) : std::tuple<Tensor, Tensor, Tensor>()"

- name: miopen_convolution(Tensor self, Tensor weight, Tensor? bias, SymInt[] padding, int[] stride, int[] dilation, int groups, bool benchmark, bool deterministic) -> Tensor
  self, weight, bias: "grad.defined() ? convolution_backward_symint(grad, self, weight, bias->sym_sizes(), stride, padding, dilation, false, std::vector<c10::SymInt>(padding.size(), 0), groups, grad_input_mask) : std::tuple<Tensor, Tensor, Tensor>()"

- name: miopen_depthwise_convolution(Tensor self, Tensor weight, Tensor? bias, SymInt[] padding, int[] stride, int[] dilation, int groups, bool benchmark, bool deterministic) -> Tensor
  self, weight, bias: "grad.defined() ? convolution_backward_symint(grad, self, weight, bias->sym_sizes(), stride, padding, dilation, false, std::vector<c10::SymInt>(padding.size(), 0), groups, grad_input_mask) : std::tuple<Tensor, Tensor, Tensor>()"

- name: miopen_batch_norm(Tensor input, Tensor weight, Tensor? bias, Tensor? running_mean, Tensor? running_var, bool training, float exponential_average_factor, float epsilon) -> (Tensor, Tensor, Tensor)
  input, weight, bias: "grad.defined() ? (training ? miopen_batch_norm_backward(input, grad.contiguous(), weight, running_mean, running_var, result1, result2, epsilon) : native_batch_norm_backward(grad, input, weight, running_mean, running_var, result1, result2, training, epsilon, grad_input_mask)) : std::tuple<Tensor, Tensor, Tensor>()"

- name: miopen_batch_norm_backward(Tensor input, Tensor grad_output, Tensor weight, Tensor? running_mean, Tensor? running_var, Tensor? save_mean, Tensor? save_var, float epsilon) -> (Tensor, Tensor, Tensor)
  save_mean: not_implemented("miopen_batch_norm_backward save_mean")
  save_var: not_implemented("miopen_batch_norm_backward save_var")
  input, weight, grad_output: batchnorm_double_backward(input, weight, grads[0], grads[1], grads[2], grad_output, running_mean, running_var, true, epsilon, save_mean, save_var, grad_input_mask)

- name: miopen_rnn(Tensor input, Tensor[] weight, int weight_stride0, Tensor hx, Tensor? cx, int mode, int hidden_size, int num_layers, bool batch_first, float dropout, bool train, bool bidirectional, int[] batch_sizes, Tensor? dropout_state) -> (Tensor, Tensor, Tensor, Tensor, Tensor)
  dropout_state: non_differentiable
  output_differentiability: [True, True, True, False, False]
  input, hx, cx, weight: "miopen_rnn_backward(input, weight, weight_stride0, result4, hx, cx, result0, grads[0], grads[1], grads[2], mode, hidden_size, num_layers, batch_first, dropout, train, bidirectional, batch_sizes, dropout_state, retain_variables ? result3.clone() : result3, grad_input_mask)"

- name: miopen_rnn_backward(Tensor input, Tensor[] weight, int weight_stride0, Tensor weight_buf, Tensor hx, Tensor? cx, Tensor output, Tensor? grad_output, Tensor? grad_hy, Tensor? grad_cy, int mode, int hidden_size, int num_layers, bool batch_first, float dropout, bool train, bool bidirectional, int[] batch_sizes, Tensor? dropout_state, Tensor reserve, bool[4] output_mask) -> (Tensor, Tensor, Tensor, Tensor[])
  dropout_state: non_differentiable

# mkldnn
- name: mkldnn_convolution(Tensor self, Tensor weight, Tensor? bias, SymInt[] padding, int[] stride, int[] dilation, int groups) -> Tensor
  self, weight, bias: "grad.defined() ? convolution_backward_symint(grad, self, weight, bias->sym_sizes(), stride, padding, dilation, /*transposed=*/ false, /*output_padding=*/ std::vector<c10::SymInt>(padding.size(), 0), groups, grad_input_mask) : std::tuple<Tensor, Tensor, Tensor>()"

- name: mkldnn_linear(Tensor self, Tensor weight, Tensor? bias=None) -> Tensor
  self, weight, bias: mkldnn_linear_backward(self, grad, weight, grad_input_mask)

- name: mkldnn_max_pool2d(Tensor self, int[2] kernel_size, int[2] stride=[], int[2] padding=0, int[2] dilation=1, bool ceil_mode=False) -> Tensor
  self: mkldnn_max_pool2d_backward(grad, result, self, kernel_size, stride, padding, dilation, ceil_mode)

- name: mkldnn_max_pool3d(Tensor self, int[3] kernel_size, int[3] stride=[], int[3] padding=0, int[3] dilation=1, bool ceil_mode=False) -> Tensor
  self: mkldnn_max_pool3d_backward(grad, result, self, kernel_size, stride, padding, dilation, ceil_mode)

- name: mkldnn_adaptive_avg_pool2d(Tensor self, int[2] output_size) -> Tensor
  self: mkldnn_adaptive_avg_pool2d_backward(grad, self)

- name: _mkldnn_reshape(Tensor self, int[] shape) -> Tensor
  self: grad.reshape_symint(self.sym_sizes())

# NestedTensor
- name: _nested_tensor_from_tensor_list(Tensor[] list, ScalarType? dtype=None, Layout? layout=None, Device? device=None, bool? pin_memory=None) -> Tensor
  list: "grad.defined()? at::unbind(grad) : std::vector<Tensor>(list.size())"

- name: _nested_tensor_from_mask(Tensor t, Tensor mask, bool mask_check=True) -> Tensor
  t: grad.to_padded_tensor_symint(0, t.sym_sizes())
  mask: non_differentiable

- name: _nested_from_padded(Tensor padded, Tensor cpu_nested_shape_example, bool fuse_transform_0213=False) -> Tensor
  padded: _nested_from_padded_backward(grad, padded, fuse_transform_0213)
  cpu_nested_shape_example: non_differentiable

- name: to_padded_tensor(Tensor self, float padding, SymInt[]? output_size=None) -> Tensor
  self: at::_nested_from_padded(grad, self._nested_tensor_size())
  padding: non_differentiable

- name:  _nested_view_from_buffer(Tensor(a) self, Tensor nested_size, Tensor nested_strides, int[] offsets) -> Tensor(a)
  self: grad.values()
  nested_size: non_differentiable
  nested_strides: non_differentiable

# Transformers
- name: _scaled_dot_product_efficient_attention(Tensor query, Tensor key, Tensor value, bool compute_log_sumexp, bool is_causal=False) -> (Tensor, Tensor)
  output_differentiability: [True, False]
  query, key, value: _scaled_dot_product_efficient_attention_backward(grad, query, key, value, result0, result1, is_causal)

- name:  _efficient_attention_forward(Tensor query, Tensor key, Tensor value, Tensor? cu_seqlens_q, Tensor? cu_seqlens_k, int? max_seqlen_q, bool compute_log_sumexp=False, bool causal=False) -> (Tensor, Tensor)
  output_differentiability: [True, False]
  query, key, value: _efficient_attention_backward(grad, query, key, value, result0, result1, causal)

# fft
- name: _fft_r2c(Tensor self, int[] dim, int normalization, bool onesided) -> Tensor
  self: fft_r2c_backward(grad, dim, normalization, onesided, self.sym_size(dim.back()))
  result: auto_linear

- name: _fft_c2r(Tensor self, int[] dim, int normalization, int last_dim_size) -> Tensor
  self: fft_c2r_backward(grad, dim, normalization)
  result: auto_linear

- name: _fft_c2c(Tensor self, SymInt[] dim, int normalization, bool forward) -> Tensor
  self: _fft_c2c_symint(grad, dim, normalization, !forward)
  result: auto_linear

- name: unbind.int(Tensor(a -> *) self, int dim=0) -> Tensor(a)[]
  self: unbind_backward(grads, dim)
  result: auto_linear

- name: stack(Tensor[] tensors, int dim=0) -> Tensor
  tensors: stack_tensors_backward(grad, dim, to_args_scalartypes(tensors))
  result: stack_jvp(tensors, dim)

# fused RNN kernels

# Only frst two of _thnn_fused_lstm_cell outputs can have gradients.
# _thnn_fused_lstm_cell outputs: (hy, cy, workspace)
- name: _thnn_fused_lstm_cell(Tensor input_gates, Tensor hidden_gates, Tensor cx, Tensor? input_bias=None, Tensor? hidden_bias=None) -> (Tensor, Tensor, Tensor)
  output_differentiability: [True, True, False]
  input_gates, hidden_gates, cx, input_bias, hidden_bias: "GradMode::is_enabled() ? _thnn_differentiable_lstm_cell_backward(grads[0], grads[1], input_gates, hidden_gates, input_bias, hidden_bias, cx, result1) : _thnn_fused_lstm_cell_backward(grads[0], grads[1], cx, result1, result2, input_bias.defined())"

- name: _thnn_fused_gru_cell(Tensor input_gates, Tensor hidden_gates, Tensor hx, Tensor? input_bias=None, Tensor? hidden_bias=None) -> (Tensor, Tensor)
  input_gates, hidden_gates, hx, input_bias, hidden_bias: "grad.defined() ? (GradMode::is_enabled() ? _thnn_differentiable_gru_cell_backward(grad, input_gates, hidden_gates, hx, input_bias, hidden_bias) : _thnn_fused_gru_cell_backward(grad, result1, input_bias.defined())) : std::tuple<Tensor, Tensor, Tensor, Tensor, Tensor>()"

# PackedSequence helpers
- name: _pack_padded_sequence(Tensor input, Tensor lengths, bool batch_first) -> (Tensor, Tensor)
  input: _pack_padded_sequence_backward_symint(grad, input.sym_sizes(), result1, batch_first)

# TH wrappers
- name: eq.Scalar(Tensor self, Scalar other) -> Tensor
  output_differentiability: [False]

- name: eq.Tensor(Tensor self, Tensor other) -> Tensor
  output_differentiability: [False]

- name: ge.Scalar(Tensor self, Scalar other) -> Tensor
  output_differentiability: [False]

- name: ge.Tensor(Tensor self, Tensor other) -> Tensor
  output_differentiability: [False]

- name: gt.Scalar(Tensor self, Scalar other) -> Tensor
  output_differentiability: [False]

- name: gt.Tensor(Tensor self, Tensor other) -> Tensor
  output_differentiability: [False]

- name: le.Scalar(Tensor self, Scalar other) -> Tensor
  output_differentiability: [False]

- name: le.Tensor(Tensor self, Tensor other) -> Tensor
  output_differentiability: [False]

- name: lt.Scalar(Tensor self, Scalar other) -> Tensor
  output_differentiability: [False]

- name: lt.Tensor(Tensor self, Tensor other) -> Tensor
  output_differentiability: [False]

- name: ne.Scalar(Tensor self, Scalar other) -> Tensor
  output_differentiability: [False]

- name: ne.Tensor(Tensor self, Tensor other) -> Tensor
  output_differentiability: [False]

- name: multinomial(Tensor self, int num_samples, bool replacement=False, *, Generator? generator=None) -> Tensor
  output_differentiability: [False]

- name: nonzero(Tensor self) -> Tensor
  output_differentiability: [False]

- name: segment_reduce(Tensor data, str reduce, *, Tensor? lengths=None, Tensor? indices=None, Tensor? offsets=None, int axis=0, bool unsafe=False, Scalar? initial=None) -> Tensor
  data: _segment_reduce_backward(grad, result, data, reduce, lengths, offsets, axis, initial)

- name: _pin_memory(Tensor self, Device? device=None) -> Tensor
  self: grad

- name: _new_zeros_with_same_feature_meta(Tensor self, Tensor other, *, int self_num_batch_dims=0) -> Tensor
  self: non_differentiable
  other: non_differentiable
  output_differentiability: [False]

- name: _test_warn_in_autograd(Tensor self) -> Tensor
  self: warn_backwards(grad)

- name: _test_autograd_multiple_dispatch.fullcoverage(Tensor self) -> Tensor
  dispatch:
    Default:
      self: grad.expand_symint(self.sym_sizes()) + 1
      result: auto_linear
    AutogradNestedTensor:
      self: grad.mul(grad)
    AutogradCUDA:
      self: grad.expand_symint(self.sym_sizes()) * 2

- name: _test_autograd_multiple_dispatch.ntonly(Tensor self, bool b) -> Tensor
  dispatch:
    AutogradNestedTensor:
      self: grad.mul(grad).add(grad)

- name: _test_autograd_multiple_dispatch_view(Tensor(a) self) -> Tensor(a)
  dispatch:
    Default:
      self: grad.reshape_as(self)
    AutogradCUDA:
      self: grad.reshape_as(self) + 1

- name: _test_inductor_realize(Tensor self) -> Tensor
  self: grad
  result: auto_linear

- name: _efficientzerotensor(int[] size, *, ScalarType? dtype=None, Layout? layout=None, Device? device=None, bool? pin_memory=None) -> Tensor
  output_differentiability: [False]

- name: scatter_reduce.two(Tensor self, int dim, Tensor index, Tensor src, str reduce, *, bool include_self=True) -> Tensor
  self, src: scatter_reduce_backward(grad, self, dim, index, src, reduce, include_self, result)
  index: non_differentiable
  result: scatter_reduce_jvp(self_p, self_t, dim, index, src_p, src_t, reduce, include_self, result)

- name: special_airy_ai(Tensor x) -> Tensor
  x: non_differentiable

- name: special_bessel_j0(Tensor self) -> Tensor
  self: non_differentiable

- name: special_bessel_j1(Tensor self) -> Tensor
  self: non_differentiable

- name: special_bessel_y0(Tensor self) -> Tensor
  self: non_differentiable

- name: special_bessel_y1(Tensor self) -> Tensor
  self: non_differentiable

- name: special_chebyshev_polynomial_t(Tensor x, Tensor n) -> Tensor
  x: non_differentiable
  n: non_differentiable

- name: special_chebyshev_polynomial_t.x_scalar(Scalar x, Tensor n) -> Tensor
  n: non_differentiable

- name: special_chebyshev_polynomial_t.n_scalar(Tensor x, Scalar n) -> Tensor
  x: non_differentiable

- name: special_chebyshev_polynomial_u(Tensor x, Tensor n) -> Tensor
  x: non_differentiable
  n: non_differentiable

- name: special_chebyshev_polynomial_u.x_scalar(Scalar x, Tensor n) -> Tensor
  n: non_differentiable

- name: special_chebyshev_polynomial_u.n_scalar(Tensor x, Scalar n) -> Tensor
  x: non_differentiable

- name: special_chebyshev_polynomial_v(Tensor x, Tensor n) -> Tensor
  x: non_differentiable
  n: non_differentiable

- name: special_chebyshev_polynomial_v.x_scalar(Scalar x, Tensor n) -> Tensor
  n: non_differentiable

- name: special_chebyshev_polynomial_v.n_scalar(Tensor x, Scalar n) -> Tensor
  x: non_differentiable

- name: special_chebyshev_polynomial_w(Tensor x, Tensor n) -> Tensor
  x: non_differentiable
  n: non_differentiable

- name: special_chebyshev_polynomial_w.x_scalar(Scalar x, Tensor n) -> Tensor
  n: non_differentiable

- name: special_chebyshev_polynomial_w.n_scalar(Tensor x, Scalar n) -> Tensor
  x: non_differentiable

- name: special_hermite_polynomial_h(Tensor x, Tensor n) -> Tensor
  x: non_differentiable
  n: non_differentiable

- name: special_hermite_polynomial_h.x_scalar(Scalar x, Tensor n) -> Tensor
  n: non_differentiable

- name: special_hermite_polynomial_h.n_scalar(Tensor x, Scalar n) -> Tensor
  x: non_differentiable

- name: special_hermite_polynomial_he(Tensor x, Tensor n) -> Tensor
  x: non_differentiable
  n: non_differentiable

- name: special_hermite_polynomial_he.x_scalar(Scalar x, Tensor n) -> Tensor
  n: non_differentiable

- name: special_hermite_polynomial_he.n_scalar(Tensor x, Scalar n) -> Tensor
  x: non_differentiable

- name: special_laguerre_polynomial_l(Tensor x, Tensor n) -> Tensor
  x: non_differentiable
  n: non_differentiable

- name: special_laguerre_polynomial_l.x_scalar(Scalar x, Tensor n) -> Tensor
  n: non_differentiable

- name: special_laguerre_polynomial_l.n_scalar(Tensor x, Scalar n) -> Tensor
  x: non_differentiable

- name: special_legendre_polynomial_p(Tensor x, Tensor n) -> Tensor
  x: non_differentiable
  n: non_differentiable

- name: special_legendre_polynomial_p.x_scalar(Scalar x, Tensor n) -> Tensor
  n: non_differentiable

- name: special_legendre_polynomial_p.n_scalar(Tensor x, Scalar n) -> Tensor
  x: non_differentiable

- name: special_modified_bessel_i0(Tensor self) -> Tensor
  self: non_differentiable

- name: special_modified_bessel_i1(Tensor self) -> Tensor
  self: non_differentiable

- name: special_modified_bessel_k0(Tensor self) -> Tensor
  self: non_differentiable

- name: special_modified_bessel_k1(Tensor self) -> Tensor
  self: non_differentiable

- name: special_scaled_modified_bessel_k0(Tensor x) -> Tensor
  x: non_differentiable

- name: special_scaled_modified_bessel_k1(Tensor x) -> Tensor
  x: non_differentiable

- name: special_shifted_chebyshev_polynomial_t(Tensor x, Tensor n) -> Tensor
  x: non_differentiable
  n: non_differentiable

- name: special_shifted_chebyshev_polynomial_t.x_scalar(Scalar x, Tensor n) -> Tensor
  n: non_differentiable

- name: special_shifted_chebyshev_polynomial_t.n_scalar(Tensor x, Scalar n) -> Tensor
  x: non_differentiable

- name: special_shifted_chebyshev_polynomial_u(Tensor x, Tensor n) -> Tensor
  x: non_differentiable
  n: non_differentiable

- name: special_shifted_chebyshev_polynomial_u.x_scalar(Scalar x, Tensor n) -> Tensor
  n: non_differentiable

- name: special_shifted_chebyshev_polynomial_u.n_scalar(Tensor x, Scalar n) -> Tensor
  x: non_differentiable

- name: special_shifted_chebyshev_polynomial_v(Tensor x, Tensor n) -> Tensor
  x: non_differentiable
  n: non_differentiable

- name: special_shifted_chebyshev_polynomial_v.x_scalar(Scalar x, Tensor n) -> Tensor
  n: non_differentiable

- name: special_shifted_chebyshev_polynomial_v.n_scalar(Tensor x, Scalar n) -> Tensor
  x: non_differentiable

- name: special_shifted_chebyshev_polynomial_w(Tensor x, Tensor n) -> Tensor
  x: non_differentiable
  n: non_differentiable

- name: special_shifted_chebyshev_polynomial_w.x_scalar(Scalar x, Tensor n) -> Tensor
  n: non_differentiable

- name: special_shifted_chebyshev_polynomial_w.n_scalar(Tensor x, Scalar n) -> Tensor
  x: non_differentiable

- name: special_spherical_bessel_j0(Tensor x) -> Tensor
  x: non_differentiable

- name: _reshape_copy(Tensor self, SymInt[] size) -> Tensor
  self: grad.reshape_symint(self.sym_sizes())
  result: auto_linear<|MERGE_RESOLUTION|>--- conflicted
+++ resolved
@@ -1520,15 +1520,11 @@
   self: unsqueeze_to(grad, dim, self.sym_sizes())
   result: auto_linear
 
-<<<<<<< HEAD
 - name: squeeze_.dims(Tensor(a!) self, int[] dim) -> Tensor(a!)
   self: unsqueeze_to(grad, dim, self.sym_sizes())
   result: auto_linear
 
-- name: std.correction(Tensor self, int[1]? dim, *, int? correction, bool keepdim=False) -> Tensor
-=======
 - name: std.correction(Tensor self, int[1]? dim=None, *, int? correction=None, bool keepdim=False) -> Tensor
->>>>>>> aefea9d9
   self: std_backward(result, grad, self, dim, correction, keepdim)
   # pointwise (variance) + sum + sqrt
   result: (at::real(var_backward(self_t.conj(), self_p, dim, correction, true).sum(dim.value_or(IntArrayRef({})), keepdim)) / (2. * result)).masked_fill_(result == 0, 0)
